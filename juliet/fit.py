--- conflicted
+++ resolved
@@ -1922,35 +1922,24 @@
             if not self.global_model:
                 raise Exception("Input error: an instrument has to be defined for non-global models in order to evaluate the model.")
 
-<<<<<<< HEAD
-        if (resampling is not None) and (self.modeltype == 'lc') and (instrument is not None):
-            if resampling:
-                if self.dictionary[instrument]['TransitFit']:
-                    self.model[instrument]['params'], [self.model[instrument]['m'],_] = init_batman(self.times[instrument], self.dictionary[instrument]['ldlaw'],\
-                                                                                                 nresampling = nresampling,\
-                                                                                                 etresampling = etresampling)
-                elif self.dictionary[instrument]['EclipseFit']:
-                    self.model[instrument]['params'], [_,self.model[instrument]['m']] = init_batman(self.times[instrument], self.dictionary[instrument]['ldlaw'],\
-                                                                                                 nresampling = nresampling,\
-                                                                                                 etresampling = etresampling)
-                elif self.dictionary[instrument]['TranEclFit']:
-                    self.model[instrument]['params'], self.model[instrument]['m'] = init_batman(self.times[instrument], self.dictionary[instrument]['ldlaw'],\
-                                                                                                 nresampling = nresampling,\
-                                                                                                 etresampling = etresampling)
-            else:
-                if self.dictionary[instrument]['TransitFit']:
-                    self.model[instrument]['params'], [self.model[instrument]['m'],_] = init_batman(self.times[instrument], self.dictionary[instrument]['ldlaw'])
-                elif self.dictionary[instrument]['EclipseFit']:
-                    self.model[instrument]['params'], [_,self.model[instrument]['m']] = init_batman(self.times[instrument], self.dictionary[instrument]['ldlaw'])
-                elif self.dictionary[instrument]['TranEclFit']:
-                    self.model[instrument]['params'], self.model[instrument]['m'] = init_batman(self.times[instrument], self.dictionary[instrument]['ldlaw'])
-=======
         if self.modeltype == 'lc':
+
             nresampling = self.dictionary[instrument].get('nresampling')
             etresampling = self.dictionary[instrument].get('exptimeresampling')
-            self.model[instrument]['params'], self.model[instrument]['m'] = init_batman(self.times[instrument], self.dictionary[instrument]['ldlaw'],
-                                                                                        nresampling=nresampling, etresampling=etresampling)
->>>>>>> 162f1973
+        
+            if self.dictionary[instrument]['TransitFit']:
+            
+                self.model[instrument]['params'], [self.model[instrument]['m'],_] = init_batman(self.times[instrument], self.dictionary[instrument]['ldlaw'],
+                                                                                                nresampling=nresampling, etresampling=etresampling)
+            elif self.dictionary[instrument]['EclipseFit']:
+              
+                self.model[instrument]['params'], [_,self.model[instrument]['m']] = init_batman(self.times[instrument], self.dictionary[instrument]['ldlaw'],
+                                                                                                nresampling=nresampling, etresampling=etresampling)
+                
+            elif self.dictionary[instrument]['TranEclFit']:
+              
+                self.model[instrument]['params'], self.model[instrument]['m'] = init_batman(self.times[instrument], self.dictionary[instrument]['ldlaw'],
+                                                                                                nresampling=nresampling, etresampling=etresampling)
 
         # Save the original inames in the case of non-global models, and set self.inames to the input model. This is because if the model
         # is not global, in general we don't care about generating the models for the other instruments (and in the lightcurve and RV evaluation part,
@@ -2025,30 +2014,38 @@
                             # then generate the model-generating objects for those instruments using both the input times and the model-fit times. Save
                             # those in dictionaries:
                             for ginstrument in instruments:
-<<<<<<< HEAD
+
                                 if self.dictionary[ginstrument]['TransitFit'] or self.dictionary[ginstrument]['TransitFitCatwoman'] or self.dictionary[ginstrument]['EclipseFit'] or self.dictionary[ginstrument]['TranEclFit']:
-                                    if not self.dictionary[ginstrument]['TransitFitCatwoman']:
-                                        if self.dictionary[ginstrument]['TransitFit']:
-                                            supersample_params[ginstrument],[supersample_m[ginstrument],_] = init_batman(t, self.dictionary[ginstrument]['ldlaw'])
-                                            sample_params[ginstrument],[sample_m[ginstrument],_] = init_batman(self.times[ginstrument], self.dictionary[ginstrument]['ldlaw'])
-                                        elif self.dictionary[ginstrument]['EclipseFit']:
-                                            supersample_params[ginstrument],[_,supersample_m[ginstrument]] = init_batman(t, self.dictionary[ginstrument]['ldlaw'])
-                                            sample_params[ginstrument],[_,sample_m[ginstrument]] = init_batman(self.times[ginstrument], self.dictionary[ginstrument]['ldlaw'])
-                                        elif self.dictionary[ginstrument]['TranEclFit']:
-                                            supersample_params[ginstrument],supersample_m[ginstrument] = init_batman(t, self.dictionary[ginstrument]['ldlaw'])
-                                            sample_params[ginstrument],sample_m[ginstrument] = init_batman(self.times[ginstrument], self.dictionary[ginstrument]['ldlaw'])
-=======
-                                if self.dictionary[ginstrument]['TransitFit'] or self.dictionary[ginstrument]['TransitFitCatwoman']:
+    
                                     nresampling = self.dictionary[ginstrument].get('nresampling')
                                     etresampling = self.dictionary[ginstrument].get('exptimeresampling')
                                     supersample_params, supersample_m = {}, {}
                                     sample_params, sample_m = {}, {}
+            
                                     if not self.dictionary[ginstrument]['TransitFitCatwoman']:
-                                        supersample_params[ginstrument],supersample_m[ginstrument] = init_batman(t, self.dictionary[ginstrument]['ldlaw'],
-                                                                                                                 nresampling=nresampling, etresampling=etresampling)
-                                        sample_params[ginstrument],sample_m[ginstrument] = init_batman(self.times[ginstrument], self.dictionary[ginstrument]['ldlaw'],
-                                                                                                       nresampling=nresampling, etresampling=etresampling)
->>>>>>> 162f1973
+                
+                                        if self.dictionary[ginstrument]['TransitFit']:
+                
+                                            supersample_params[ginstrument],[supersample_m[ginstrument],_] = init_batman(t, self.dictionary[ginstrument]['ldlaw'],
+                                                                                                                         nresampling=nresampling, etresampling=etresampling)
+                                            sample_params[ginstrument],[sample_m[ginstrument],_] = init_batman(self.times[ginstrument], self.dictionary[ginstrument]['ldlaw'],
+                                                                                                               nresampling=nresampling, etresampling=etresampling)
+                    
+                                        elif self.dictionary[ginstrument]['EclipseFit']:
+                        
+                                            supersample_params[ginstrument],[_,supersample_m[ginstrument]] = init_batman(t, self.dictionary[ginstrument]['ldlaw'],
+                                                                                                                         nresampling=nresampling, etresampling=etresampling)
+                                            sample_params[ginstrument],[_,sample_m[ginstrument]] = init_batman(self.times[ginstrument], self.dictionary[ginstrument]['ldlaw'],
+                                                                                                               nresampling=nresampling, etresampling=etresampling)
+                            
+                                        elif self.dictionary[ginstrument]['TranEclFit']:
+                                
+                                            supersample_params[ginstrument],supersample_m[ginstrument] = init_batman(t, self.dictionary[ginstrument]['ldlaw'],
+                                                                                                                     nresampling=nresampling, etresampling=etresampling)
+                                            sample_params[ginstrument],sample_m[ginstrument] = init_batman(self.times[ginstrument], self.dictionary[ginstrument]['ldlaw'],
+                                                                                                           nresampling=nresampling, etresampling=etresampling)                     
+                        
+
                                     else:
                                         supersample_params[ginstrument],supersample_m[ginstrument] = init_catwoman(t, self.dictionary[ginstrument]['ldlaw'],
                                                                                                                    nresampling=nresampling, etresampling=etresampling)
@@ -2057,28 +2054,32 @@
                         else:
                             # If model is not global, the variables saved are not dictionaries but simply the objects, as we are just going to evaluate the
                             # model for one dataset (the one of the input instrument):
-<<<<<<< HEAD
+
                             if self.dictionary[instrument]['TransitFit'] or self.dictionary[instrument]['TransitFitCatwoman'] or self.dictionary[instrument]['EclipseFit'] or self.dictionary[instrument]['TranEclFit']:
-                                if not self.dictionary[instrument]['TransitFitCatwoman']:
-                                    if self.dictionary[instrument]['TransitFit']:
-                                        supersample_params,[supersample_m,_] = init_batman(t, self.dictionary[instrument]['ldlaw'])
-                                        sample_params,[sample_m,_] = init_batman(self.times[instrument], self.dictionary[instrument]['ldlaw'])
-                                    elif self.dictionary[instrument]['EclipseFit']:
-                                        supersample_params,[_,supersample_m] = init_batman(t, self.dictionary[instrument]['ldlaw'])
-                                        sample_params,[_,sample_m] = init_batman(self.times[instrument], self.dictionary[instrument]['ldlaw'])
-                                    elif self.dictionary[instrument]['TranEclFit']:
-                                        supersample_params,supersample_m = init_batman(t, self.dictionary[instrument]['ldlaw'])
-                                        sample_params,sample_m = init_batman(self.times[instrument], self.dictionary[instrument]['ldlaw'])
-=======
-                            if self.dictionary[instrument]['TransitFit'] or self.dictionary[instrument]['TransitFitCatwoman']:
+    
                                 nresampling = self.dictionary[instrument].get('nresampling')
                                 etresampling = self.dictionary[instrument].get('exptimeresampling')
+        
                                 if not self.dictionary[instrument]['TransitFitCatwoman']:
-                                    supersample_params,supersample_m = init_batman(t, self.dictionary[instrument]['ldlaw'],
-                                                                                   nresampling=nresampling, etresampling=etresampling)
-                                    sample_params,sample_m = init_batman(self.times[instrument], self.dictionary[instrument]['ldlaw'],
-                                                                         nresampling=nresampling, etresampling=etresampling)
->>>>>>> 162f1973
+            
+                                    if self.dictionary[instrument]['TransitFit']:
+                                        supersample_params,[supersample_m,_] = init_batman(t, self.dictionary[instrument]['ldlaw'],
+                                                                                           nresampling=nresampling, etresampling=etresampling)
+                                        sample_params,[sample_m,_] = init_batman(self.times[instrument], self.dictionary[instrument]['ldlaw'],
+                                                                                 nresampling=nresampling, etresampling=etresampling)
+                    
+                                    elif self.dictionary[instrument]['EclipseFit']:
+                                         supersample_params,[_,supersample_m] = init_batman(t, self.dictionary[instrument]['ldlaw'],
+                                                                                            nresampling=nresampling, etresampling=etresampling)
+                                        sample_params,[_,sample_m] = init_batman(self.times[instrument], self.dictionary[instrument]['ldlaw'],
+                                                                                 nresampling=nresampling, etresampling=etresampling)
+                            
+                                    elif self.dictionary[instrument]['TranEclFit']:
+                                        supersample_params,supersample_m = init_batman(t, self.dictionary[instrument]['ldlaw'],
+                                                                                       nresampling=nresampling, etresampling=etresampling)
+                                        sample_params,sample_m = init_batman(self.times[instrument], self.dictionary[instrument]['ldlaw'],
+                                                                             nresampling=nresampling, etresampling=etresampling)
+
                                 else:
                                     supersample_params,supersample_m = init_catwoman(t, self.dictionary[instrument]['ldlaw'],
                                                                                      nresampling=nresampling, etresampling=etresampling)
@@ -2485,32 +2486,6 @@
                     else:
                         output_model = x
 
-<<<<<<< HEAD
-        if (resampling is not None) and (self.modeltype == 'lc') and (instrument is not None): 
-             # get lc, return, then turn all back to normal:
-             if self.dictionary[instrument]['resampling']:
-                 if self.dictionary[instrument]['TransitFit']:
-                     self.model[instrument]['params'], [self.model[instrument]['m'],_] = init_batman(self.times[instrument], self.dictionary[instrument]['ldlaw'],\
-                                                                                                  nresampling = self.dictionary[instrument]['nresampling'],\
-                                                                                                  etresampling = self.dictionary[instrument]['exptimeresampling'])
-                 elif self.dictionary[instrument]['EclipseFit']:
-                     self.model[instrument]['params'], [_,self.model[instrument]['m']] = init_batman(self.times[instrument], self.dictionary[instrument]['ldlaw'],\
-                                                                                                  nresampling = self.dictionary[instrument]['nresampling'],\
-                                                                                                  etresampling = self.dictionary[instrument]['exptimeresampling'])
-                 elif self.dictionary[instrument]['TranEclFit']:
-                     self.model[instrument]['params'], self.model[instrument]['m'] = init_batman(self.times[instrument], self.dictionary[instrument]['ldlaw'],\
-                                                                                                  nresampling = self.dictionary[instrument]['nresampling'],\
-                                                                                                  etresampling = self.dictionary[instrument]['exptimeresampling'])
-             else:
-                 if self.dictionary[instrument]['TransitFit']:
-                     self.model[instrument]['params'], [self.model[instrument]['m'],_] = init_batman(self.times[instrument], self.dictionary[instrument]['ldlaw'])
-                 elif self.dictionary[instrument]['EclipseFit']:
-                     self.model[instrument]['params'], [_,self.model[instrument]['m']] = init_batman(self.times[instrument], self.dictionary[instrument]['ldlaw'])
-                 elif self.dictionary[instrument]['TranEclFit']:
-                     self.model[instrument]['params'], self.model[instrument]['m'] = init_batman(self.times[instrument], self.dictionary[instrument]['ldlaw'])
-
-=======
->>>>>>> 162f1973
         if not self.global_model:
             # Return original inames back in case of non-global models:
             self.inames = original_inames
@@ -2766,24 +2741,20 @@
                                         pm, m = init_catwoman(dummy_time, self.dictionary[instrument]['ldlaw'])
                                 # If log_like_calc is True (by default during juliet.fit), don't bother saving the lightcurve of planet p_i:
                                 if self.log_like_calc:
-<<<<<<< HEAD
+                                  
                                     if not self.dictionary[instrument]['TranEclFit']:
                                         self.model[instrument]['M'] += m.light_curve(self.model[instrument]['params']) - 1. 
                                     else:
                                         self.model[instrument]['M'] += (m[0].light_curve(self.model[instrument]['params']) * m[1].light_curve(self.model[instrument]['params'])) - 1. 
+                                        
                                 else:
+                                  
                                     if not self.dictionary[instrument]['TranEclFit']:
                                         self.model[instrument]['p'+str(i)] = m.light_curve(self.model[instrument]['params'])
                                         self.model[instrument]['M'] += self.model[instrument]['p'+str(i)] - 1. 
                                     else:
                                         self.model[instrument]['p'+str(i)] = m[0].light_curve(self.model[instrument]['params']) * m[1].light_curve(self.model[instrument]['params'])
                                         self.model[instrument]['M'] += self.model[instrument]['p'+str(i)] - 1. 
-=======
-                                    self.model[instrument]['M'] += m.light_curve(self.model[instrument]['params']) - 1.
-                                else:
-                                    self.model[instrument]['p'+str(i)] = m.light_curve(self.model[instrument]['params'])
-                                    self.model[instrument]['M'] += self.model[instrument]['p'+str(i)] - 1.
->>>>>>> 162f1973
 
                         else:
                             self.modelOK = False
