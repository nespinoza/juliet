--- conflicted
+++ resolved
@@ -1030,13 +1030,8 @@
         for pname in self.model_parameters:
             if self.data.priors[pname]['distribution'] != 'fixed':
                 if self.use_dynesty:
-<<<<<<< HEAD
-                    self.transformed_priors[pcounter] = self.transform_prior[pname](cube[pcounter], \
+                    transformed_priors[pcounter] = self.transform_prior[pname](cube[pcounter], \
                                                                              self.data.priors[pname]['hyperparameters'])
-=======
-                    transformed_priors[pcounter] = self.transform_prior[pname](cube[pcounter], \
-                                                                             self.data.priors[pname]['hyperparameters']) 
->>>>>>> 5dbf7e93
                 else:
                     cube[pcounter] = self.transform_prior[pname](cube[pcounter], \
                                                           self.data.priors[pname]['hyperparameters'])
