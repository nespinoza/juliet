# Import batman, for lightcurve models:
import batman
# Try to import catwoman:
try:
    import catwoman
    have_catwoman = True
except:
    have_catwoman = False

# Import radvel, for RV models:
import radvel
# Import george for detrending:
try:
    import george
except:
    print('Warning: no george installation found. No non-celerite GPs will be able to be used')
# Import celerite for detrending:
try:
    import celerite
    from celerite import terms

    # This class was written by Daniel Foreman-Mackey for his paper:
    # https://github.com/dfm/celerite/blob/master/paper/figures/rotation/rotation.ipynb
    class RotationTerm(terms.Term):
        parameter_names = ("log_amp", "log_timescale", "log_period", "log_factor")
        def get_real_coefficients(self, params):
            log_amp, log_timescale, log_period, log_factor = params
            f = np.exp(log_factor)
            return (
                np.exp(log_amp) * (1.0 + f) / (2.0 + f),
                np.exp(-log_timescale),
            )

        def get_complex_coefficients(self, params):
            log_amp, log_timescale, log_period, log_factor = params
            f = np.exp(log_factor)
            return (
                np.exp(log_amp) / (2.0 + f),
                0.0,
                np.exp(-log_timescale),
                2*np.pi*np.exp(-log_period),
            )
except:
    print('Warning: no celerite installation found. No celerite GPs will be able to be used')

# Check existence of different samplers. First, import dynesty for (dynamic) nested sampling:
try:
    import dynesty
    from dynesty.utils import resample_equal
    force_pymultinest = False
except:
    force_pymultinest = True

# Import multinest for (importance) nested sampling:
try:
    import pymultinest
    force_dynesty = False
except:
    force_dynesty = True

# Emcee for MCMC-ing:
try:
    import emcee
except:
    print("Warning: no emcee installation found. Will not be able to sample using sampler = 'emcee'.")


# Import generic useful classes:
import os
import sys
import numpy as np
# Useful imports for parallelization:
from multiprocessing import Pool
import contextlib

# Define constants on the code:
G = 6.67408e-11 # Gravitational constant, mks
log2pi = np.log(2.*np.pi) # ln(2*pi)

# Import all the utils functions:
from .utils import *

__all__ = ['load','fit','gaussian_process','model']

class load(object):
    """
    Given a dictionary with priors (or a filename pointing to a prior file) and data either given through arrays
    or through files containing the data, this class loads data into a juliet object which holds all the information
    about the dataset. Example usage:

               >>> data = juliet.load(priors=priors,t_lc=times,y_lc=fluxes,yerr_lc=fluxes_errors)

    Or, also,

               >>> data = juliet.load(input_folder = folder)

    :param priors: (optional, dict or string)
        This can be either a python ``string`` or a python ``dict``. If a ``dict``, this has to contain each of
        the parameters to be fit, along with their respective prior distributions and hyperparameters. Each key
        of this dictionary has to have a parameter name (e.g., ``r1_p1``, ``sigma_w_TESS``), and each of
        those elements are, in turn, dictionaries as well containing two keys: a ``distribution``
        key which defines the prior distribution of the parameter and a ``hyperparameters`` key,
        which contains the hyperparameters of that distribution.

        Example setup of the ``priors`` dictionary:
            >>> priors = {}
            >>> priors['r1_p1'] = {}
            >>> priors['r1_p1']['distribution'] = 'Uniform'
            >>> priors['r1_p1']['hyperparameters'] = [0.,1.]

        If a ``string``, this has to contain the filename to a proper juliet prior file; the prior ``dict`` will
        then be generated from there. A proper prior file has in the first column the name of the parameter,
        in the second the name of the distribution, and in the third the hyperparameters of that distribution for
        the parameter.

        Note that this along with either lightcurve or RV data or a ``input_folder`` has to be given in order to properly
        load a juliet data object.

    :param starting_point: (mandatory if using MCMC, useless if using nested samplers, dict)
        Dictionary indicating the starting value of each of the parameters for the MCMC run (i.e., currently only of use for ``emcee``). Keys should be consistent with the ``prior`` namings above;
        each key should have an associated float with the starting value. This is of no use if using nested samplers (which sample directly from the prior).

    :param input_folder: (optional, string)
        Python ``string`` containing the path to a folder containing all the input data --- this will thus be load into a
        juliet data object. This input folder has to contain at least a ``priors.dat`` file with the priors and either a ``lc.dat``
        file containing lightcurve data or a ``rvs.dat`` file containing radial-velocity data. If in this folder a ``GP_lc_regressors.dat``
        file or a ``GP_rv_regressors.dat`` file is found, data will be loaded into the juliet object as well.

        Note that at least this or a ``priors`` string or dictionary, along with either lightcurve or RV data has to be given
        in order to properly load a juliet data object.

    :param t_lc: (optional, dictionary)
        Dictionary whose keys are instrument names; each of those keys is expected to have arrays with the times corresponding to those instruments.
        For example,
                                    >>> t_lc = {}
                                    >>> t_lc['TESS'] = np.linspace(0,100,100)

        Is a valid input dictionary for ``t_lc``.

    :param y_lc: (optional, dictionary)
        Similarly to ``t_lc``, dictionary whose keys are instrument names; each of those keys is expected to have arrays with the fluxes corresponding to those instruments.
        These are expected to be consistent with the ``t_lc`` dictionaries.

    :param yerr_lc: (optional, dictionary)
        Similarly to ``t_lc``, dictionary whose keys are instrument names; each of those keys is expected to have arrays with the errors on the fluxes corresponding to those instruments.
        These are expected to be consistent with the ``t_lc`` dictionaries.

    :param GP_regressors_lc: (optional, dictionary)
        Dictionary whose keys are names of instruments where a GP is to be fit. On each name/element, an array of
        regressors of shape ``(m,n)`` containing in each column the ``n`` GP regressors to be used for
        ``m`` photometric measurements has to be given. Note that ``m`` for a given instrument has to be of the same length
        as the corresponding ``t_lc`` for that instrument. Also, note the order of each regressor of each instrument has to match
        the corresponding order in the ``t_lc`` array.
        For example,

                                    >>> GP_regressors_lc = {}
                                    >>> GP_regressors_lc['TESS'] = np.linspace(-1,1,100)

        If a global model wants to be used, then the instrument should be ``rv``, and each of the ``m`` rows should correspond to the ``m`` times.

    :param linear_regressors_lc: (optional, dictionary)
        Similarly as for ``GP_regressors_lc``, this is a dictionary whose keys are names of instruments where a linear regression is to be fit.
        On each name/element, an array of shape ``(q,p)`` containing in each column the ``p`` linear regressors to be used for the ``q``
        photometric measurements. Again, note the order of each regressor of each instrument has to match the corresponding order in the ``t_lc`` array.

    :param GP_regressors_rv: (optional, dictionary)
        Same as ``GP_regressors_lc`` but for the radial-velocity data. If a global model wants to be used, then the instrument should be ``lc``, and each of the ``m`` rows should correspond to the ``m`` times.

    :param linear_regressors_rv: (optional, dictionary)
        Same as ``linear_regressors_lc``, but for the radial-velocities.

    :param t_rv: (optional, dictionary)
        Same as ``t_lc``, but for the radial-velocities.

    :param y_rv: (optional, dictionary)
        Same as ``y_lc``, but for the radial-velocities.

    :param yerr_rv: (optional, dictionary)
        Same as ``yerr_lc``, but for the radial-velocities.

    :param out_folder: (optional, string)
        If a path is given, results will be saved to that path as a ``pickle`` file, along with all inputs in the standard juliet format.

    :param lcfilename:  (optional, string)
        If a path to a lightcurve file is given, ``t_lc``, ``y_lc``, ``yerr_lc`` and ``instruments_lc`` will be read from there. The basic file format is a pure
        ascii file where times are in the first column, relative fluxes in the second, errors in the third and instrument names in the fourth. If more columns are given for
        a given instrument, those will be identified as linear regressors for those instruments.

    :param rvfilename: (optional, string)
        Same as ``lcfilename``, but for the radial-velocities.

    :param GPlceparamfile: (optional, string)
        If a path to a file is given, the columns of that file will be used as GP regressors for the lightcurve fit. The file format is a pure ascii file
        where regressors are given in different columns, and the last column holds the instrument name. The order of this file has to be consistent with
        ``t_lc`` and/or the ``lcfilename`` file. If a global model wants to be used, set the instrument names of all regressors to ``lc``.

    :param GPrveparamfile: (optional, string)
        Same as ``GPlceparamfile`` but for the radial-velocities. If a global model wants to be used, set the instrument names of all regressors to ``rv``.

    :param LMlceparamfile: (optional, string)
        If a path to a file is given, the columns of that file will be used as linear regressors for the lightcurve fit. The file format is a pure ascii file
        where regressors are given in different columns, and the last column holds the instrument name. The order of this file has to be consistent with
        ``t_lc`` and/or the ``lcfilename`` file. If a global model wants to be used, set the instrument names of all regressors to ``lc``.

    :param LMrveparamfile: (optional, string)
        Same as ``LMlceparamfile`` but for the radial-velocities. If a global model wants to be used, set the instrument names of all regressors to ``rv``.

    :param lctimedef: (optional, string)
        Time definitions for each of the lightcurve instruments. Default is to assume all instruments (in lcs and rvs) have the same time definitions. If more than one instrument is given, this string
        should have instruments and time-definitions separated by commas, e.g., ``TESS-TDB, LCOGT-UTC``, etc.

    :param rvtimedef: (optional, string)
        Time definitions for each of the radial-velocity instruments. Default is to assume all instruments (in lcs and rvs) have the same time definitions. If more than one instrument is given,
        this string should have instruments and time-definitions separated by commas, e.g., ``FEROS-TDB, HARPS-UTC``, etc.

    :param ld_laws: (optional, string)
        Limb-darkening law to be used for each instrument. Default is ``quadratic`` for all instruments. If more than one instrument is given,
        this string should have instruments and limb-darkening laws separated by commas, e.g., ``TESS-quadratic, LCOGT-linear``.

    :param priorfile: (optional, string)
        If a path to a file is given, it will be assumed this is a prior file. The ``priors`` dictionary will be overwritten by the data in this
        file. The file structure is a plain ascii file, with the name of the parameters in the first column, name of the prior distribution in the
        second column and hyperparameters in the third column.

    :param lc_instrument_supersamp: (optional, array of strings)
        Define for which lightcurve instruments super-sampling will be applied (e.g., in the case of long-cadence integrations). e.g., ``lc_instrument_supersamp = ['TESS','K2']``

    :param lc_n_supersamp: (optional, array of ints)
        Define the number of datapoints to supersample. Order should be consistent with order in ``lc_instrument_supersamp``. e.g., ``lc_n_supersamp = [20,30]``.

    :param lc_exptime_supersamp: (optional, array of floats)
        Define the exposure-time of the observations for the supersampling. Order should be consistent with order in ``lc_instrument_supersamp``. e.g., ``lc_exptime_supersamp = [0.020434,0.020434]``

    :param verbose: (optional, boolean)
        If True, all outputs of the code are printed to terminal. Default is False.

    :param matern_eps: (optional, float)
        Epsilon parameter for the Matern approximation (see celerite documentation).

    :param pickle_encoding: (optional, string)
        Define pickle encoding in case fit was done with Python 2.7 and results are read with Python 3.

    """

    def data_preparation(self,times,instruments,linear_regressors):
        """
        This function generates f useful internal arrays for this class: inames which saves the instrument names, ``global_times``
        which is a "flattened" array of the ``times`` dictionary where all the times for all instruments are stacked, instrument_indexes,
        which is a dictionary that has, for each instrument the indexes of the ``global_times`` corresponding to each instrument, lm_boolean which saves booleans for each
        instrument to indicate if there are linear regressors and lm_arguments which are the linear-regressors for each instrument.
        """
        inames = []
        for i in range(len(times)):
            if instruments[i] not in inames:
                inames.append(instruments[i])
        ninstruments = len(inames)
        instrument_indexes = {}
        for instrument in inames:
            instrument_indexes[instrument] = np.where(instruments == instrument)[0]

        # Also generate lm_lc_boolean in case linear regressors were passed:
        lm_boolean = {}
        lm_arguments = {}
        if linear_regressors is not None:
            linear_instruments = linear_regressors.keys()
            for instrument in inames:
                if instrument in linear_instruments:
                    lm_boolean[instrument] = True
                else:
                    lm_boolean[instrument] = False
        else:
            for instrument in inames:
                lm_boolean[instrument] = False
        return inames, instrument_indexes, lm_boolean

    def convert_input_data(self, t, y, yerr):
        """
        This converts the input dictionaries to arrays (this is easier to handle internally within juliet; input dictionaries are just asked because
        it is easier for the user to pass them).
        """
        instruments = list(t.keys())
        all_times = np.array([])
        all_y = np.array([])
        all_yerr = np.array([])
        all_instruments = np.array([])
        for instrument in instruments:
            for i in range(len(t[instrument])):
                all_times = np.append(all_times,t[instrument][i])
                all_y = np.append(all_y,y[instrument][i])
                all_yerr = np.append(all_yerr,yerr[instrument][i])
                all_instruments = np.append(all_instruments,instrument)
        return all_times, all_y, all_yerr, all_instruments

    def convert_to_dictionary(self, t, y, yerr, instrument_indexes):
        """
        Convert data given in arrays to dictionaries for easier user usage
        """
        times = {}
        data = {}
        errors = {}
        for instrument in instrument_indexes.keys():
            times[instrument] = t[instrument_indexes[instrument]]
            data[instrument] = y[instrument_indexes[instrument]]
            errors[instrument] = yerr[instrument_indexes[instrument]]
        return times,data,errors

    def save_regressors(self,fname, GP_arguments):
        """
        This function saves the GP regressors to fname.
        """
        fout = open(fname,'w')
        for GP_instrument in GP_arguments.keys():
            GP_regressors = GP_arguments[GP_instrument]
            multi_dimensional = False
            if len(GP_regressors.shape) == 2:
                multi_dimensional = True
            if multi_dimensional:
                 for i in range(GP_regressors.shape[0]):
                     for j in range(GP_regressors.shape[1]):
                         fout.write('{0:.10f} '.format(GP_regressors[i,j]))
                     fout.write('{0:}\n'.format(GP_instrument))
            else:
                 for i in range(GP_regressors.shape[0]):
                     fout.write('{0:.10f} {1:}\n'.format(GP_regressors[i],GP_instrument))
        fout.close()

    def save_data(self,fname,t,y,yerr,instruments,lm_boolean,lm_arguments):
        """
        This function saves t,y,yerr,instruments,lm_boolean and lm_arguments data to fname.
        """
        fout = open(fname,'w')
        lm_counters = {}
        for i in range(len(t)):
            fout.write('{0:.10f} {1:.10f} {2:.10f} {3:}'.format(t[i],y[i],yerr[i],instruments[i]))
            if lm_boolean[instruments[i]]:
                if instruments[i] not in lm_counters.keys():
                    lm_counters[instruments[i]] = 0
                for j in range(lm_arguments[instruments[i]].shape[1]):
                    fout.write(' {0:.10f}'.format(lm_arguments[instruments[i]][lm_counters[instruments[i]]][j]))
                lm_counters[instruments[i]] += 1
            fout.write('\n')
        fout.close()

    def save_priorfile(self,fname):
        """
        This function saves a priorfile file out to fname
        """
        fout = open(fname,'w')
        for pname in self.priors.keys():
            if self.priors[pname]['distribution'].lower() != 'fixed':
                value = ','.join(np.array(self.priors[pname]['hyperparameters']).astype(str))
                if self.starting_point is not None:
                    fout.write('{0: <20} {1: <20} {2: <20} {3: <20}\n'.format(pname, self.priors[pname]['distribution'], value, self.starting_point[pname]))
                else:
                    fout.write('{0: <20} {1: <20} {2: <20}\n'.format(pname, self.priors[pname]['distribution'], value))
            else:
                value = str(self.priors[pname]['hyperparameters'])
                fout.write('{0: <20} {1: <20} {2: <20}\n'.format(pname, self.priors[pname]['distribution'], value))
        fout.close()

    def check_global(self,name):
        for pname in self.priors.keys():
            if name in pname.split('_')[1:]:
                return True
        return False

    def append_GP(self, ndata, instrument_indexes, GP_arguments,inames):
        """
            This function appends all the GP regressors into one --- useful for the global models.
        """
        # First check if GP regressors are multi-dimensional --- check this just for the first instrument:
        if len(GP_arguments[inames[0]].shape) == 2:
            nregressors = GP_arguments[inames[0]].shape[1]
            multidimensional = True
            out = np.zeros([ndata, nregressors])
        else:
            multidimensional = False
            out = np.zeros(ndata)
        for instrument in inames:
            if multidimensional:
                out[instrument_indexes[instrument],:] = GP_arguments[instrument]
            else:
                out[instrument_indexes[instrument]] = GP_arguments[instrument]
        return out

    def sort_GP(self, dictype):
        if dictype == 'lc':
            # Sort first times, fluxes, errors and the GP regressor:
            idx_sort = np.argsort(self.GP_lc_arguments['lc'][:,0])
            self.t_lc = self.t_lc[idx_sort]
            self.y_lc = self.y_lc[idx_sort]
            self.yerr_lc = self.yerr_lc[idx_sort]
            self.GP_lc_arguments['lc'][:,0] = self.GP_lc_arguments['lc'][idx_sort,0]
            # Now with the sorted indices, iterate through the instrument indexes and change them according to the new
            # ordering:
            for instrument in self.inames_lc:
                new_instrument_indexes = np.zeros(len(self.instrument_indexes_lc[instrument]))
                instrument_indexes = self.instrument_indexes_lc[instrument]
                counter = 0
                for i in instrument_indexes:
                    new_instrument_indexes[counter] = np.where(i == idx_sort)[0][0]
                    counter += 1
                self.instrument_indexes_lc[instrument] = new_instrument_indexes.astype('int')
        elif dictype == 'rv':
            # Sort first times, rvs, errors and the GP regressor:
            idx_sort = np.argsort(self.GP_rv_arguments['rv'][:,0])
            self.t_rv = self.t_rv[idx_sort]
            self.y_rv = self.y_rv[idx_sort]
            self.yerr_rv = self.yerr_rv[idx_sort]
            self.GP_rv_arguments['rv'][:,0] = self.GP_rv_arguments['rv'][idx_sort,0]
            # Now with the sorted indices, iterate through the instrument indexes and change them according to the new
            # ordering:
            for instrument in self.inames_rv:
                new_instrument_indexes = np.zeros(len(self.instrument_indexes_rv[instrument]))
                instrument_indexes = self.instrument_indexes_rv[instrument]
                counter = 0
                for i in instrument_indexes:
                    new_instrument_indexes[counter] = np.where(i == idx_sort)[0][0]
                    counter += 1
                self.instrument_indexes_rv[instrument] = new_instrument_indexes.astype('int')


    def generate_datadict(self, dictype):
        """
        This generates the options dictionary for lightcurves, RVs, and everything else you want to fit. Useful for the
        fit, as it separaters options per instrument.

        :param dictype: (string)
            Defines the type of dictionary type. It can either be 'lc' (for the lightcurve dictionary) or 'rv' (for the
            radial-velocity one).
        """

        dictionary = {}
        if dictype == 'lc':
            inames = self.inames_lc
            ninstruments = self.ninstruments_lc
            instrument_supersamp = self.lc_instrument_supersamp
            n_supersamp = self.lc_n_supersamp
            exptime_supersamp = self.lc_exptime_supersamp
            numbering_planets = self.numbering_transiting_planets
            # Check if model is global based on the input prior names. If they include as instrument "rv", set to global model:
            self.global_lc_model = self.check_global('lc')
            global_model = self.global_lc_model
            #if global_model and (self.GP_lc_arguments is not None):
            #    self.GP_lc_arguments['lc'] = self.append_GP(len(self.t_lc), self.instrument_indexes_lc, self.GP_lc_arguments, inames)
            GP_regressors = self.GP_lc_arguments
        elif dictype == 'rv':
            inames = self.inames_rv
            ninstruments = self.ninstruments_rv
            instrument_supersamp = None
            n_supersamp = None
            exptime_supersamp = None
            numbering_planets = self.numbering_rv_planets
            # Check if model is global based on the input prior names. If they include as instrument "lc", set to global model:
            self.global_rv_model = self.check_global('rv')
            global_model = self.global_rv_model
            # If global_model is True, create an additional key in the GP_regressors array that will have all the GP regressors appended:
            #if global_model and (self.GP_rv_arguments is not None):
            #    self.GP_rv_arguments['rv'] = self.append_GP(len(self.t_rv), self.instrument_indexes_rv, self.GP_rv_arguments, inames)
            GP_regressors = self.GP_rv_arguments
        else:
            raise Exception('INPUT ERROR: dictype not understood. Has to be either lc or rv.')

        for i in range(ninstruments):
            instrument = inames[i]
            dictionary[instrument] = {}
            # Save if a given instrument will receive resampling (initialize this as False):
            dictionary[instrument]['resampling'] = False
            # Save if a given instrument has GP fitting ON (initialize this as False):
            dictionary[instrument]['GPDetrend'] = False
            # Save if transit fitting will be done for a given dataset/instrument (this is so users can fit photometry with, e.g., GPs):
            if dictype == 'lc':
                dictionary[instrument]['TransitFit'] = False
                dictionary[instrument]['TransitFitCatwoman'] = False

        if dictype == 'lc':
            # Extract limb-darkening law. If no limb-darkening law was given by the user, assume LD law depending on whether the user defined a prior for q1 only for a
            # given instrument (in which that instrument is set to the linear law) or a prior for q1 and q2, in which case we assume the user
            # wants to use a quadratic law for that instrument. If user gave one limb-darkening law, assume that law for all instruments that have priors for q1 and q2
            # (if only q1 is given, assume linear for those instruments). If LD laws given for every instrument, extract them:
            all_ld_laws = self.ld_laws.split(',')
            if len(all_ld_laws) == 1:
                for i in range(ninstruments):
                    instrument = inames[i]
                    q1_given = False
                    q2_given = False
                    for parameter in self.priors.keys():
                        if parameter[0:2] == 'q1':
                            if instrument in parameter.split('_')[1:]:
                                q1_given = True
                        if parameter[0:2] == 'q2':
                            if instrument in parameter.split('_')[1:]:
                                q2_given = True
                    if q1_given and (not q2_given):
                        dictionary[instrument]['ldlaw'] = 'linear'
                    elif q1_given and q2_given:
                        dictionary[instrument]['ldlaw'] = (all_ld_laws[0].split('-')[-1]).split()[0].lower()
                    elif (not q1_given) and q2_given:
                        raise Exception('INPUT ERROR: it appears q1 for instrument '+instrument+' was not defined (but q2 was) in the prior file.')
            else:
                for ld_law in all_ld_laws:
                    instrument,ld = ld_law.split('-')
                    dictionary[instrument.split()[0]]['ldlaw'] = ld.split()[0].lower()

        # Extract supersampling parameters if given.
        # For now this only allows inputs from lightcurves; TODO: add supersampling for RVs.
        if instrument_supersamp is not None and dictype == 'lc':
            for i in range(len(instrument_supersamp)):
                if self.verbose:
                    print('\t Resampling detected for instrument ',instrument_supersamp[i])
                dictionary[instrument_supersamp[i]]['resampling'] = True
                dictionary[instrument_supersamp[i]]['nresampling'] = n_supersamp[i]
                dictionary[instrument_supersamp[i]]['exptimeresampling'] = exptime_supersamp[i]

        # Check that user gave periods in chronological order. If not, raise an exception, tell the user and stop this madness.
        # Note we only check if fixed or normal/truncated normal. In the uniform or log-uniform cases, we trust the user knows
        # what they are doing. We don't touch the Beta case because that would be nuts to put in a prior anyways most of the time.
        cp_pnumber = np.array([])
        cp_period = np.array([])
        for pri in self.priors.keys():
            if pri[0:2] == 'P_':
                if self.priors[pri]['distribution'].lower() in ['normal','truncated normal']:
                    cp_pnumber = np.append(cp_pnumber,int(pri.split('_')[-1][1:]))
                    cp_period = np.append(cp_period, self.priors[pri]['hyperparameters'][0])
                elif self.priors[pri]['distribution'].lower() == 'fixed':
                    cp_pnumber = np.append(cp_pnumber,int(pri.split('_')[-1][1:]))
                    cp_period = np.append(cp_period, self.priors[pri]['hyperparameters'])
        if len(cp_period)>1:
            idx = np.argsort(cp_pnumber)
            cP = cp_period[idx[0]]
            cP_idx = cp_pnumber[idx[0]]
            for cidx in idx[1:]:
                P = cp_period[cidx]
                if P > cP:
                    cP = P
                    cP_idx = cp_pnumber[cidx]
                else:
                    print('\n')
                    raise Exception('INPUT ERROR: planetary periods in the priors are not ordered in chronological order. '+\
                                    'Planet p{0:} has a period of {1:} days, while planet p{2:} has a period of {3:} days (P_p{0:}<P_p{2:}).'.format(int(cp_pnumber[cidx]),P,int(cP_idx),cP))

        # Now, if generating lightcurve dict, check whether for some photometric instruments only photometry, and not a
        # transit, will be fit. This is based on whether the user gave limb-darkening coefficients for a given photometric
        # instrument or not. If given, transit is fit. If not, no transit is fit. At the same time check if user wants to
        # fit TTVs for the desired instrument. For this latter, initialize as false for each instrument and only change to
        # true if the priors are found:
        if dictype == 'lc':
            for i in range(ninstruments):
                dictionary[inames[i]]['TTVs'] = {}
                for pi in numbering_planets:
                    dictionary[inames[i]]['TTVs'][pi] = {}
                    dictionary[inames[i]]['TTVs'][pi]['status'] = False
                    dictionary[inames[i]]['TTVs'][pi]['parametrization'] = 'dt'
                    dictionary[inames[i]]['TTVs'][pi]['transit_number'] = []
                for pri in self.priors.keys():
                    if pri[0:2] == 'q1':
                        if inames[i] in pri.split('_'):
                            dictionary[inames[i]]['TransitFit'] = True
                            if self.verbose:
                                print('\t Transit fit detected for instrument ',inames[i])
                    if pri[0:3] == 'phi':
                        dictionary[inames[i]]['TransitFit'] = True
                        dictionary[inames[i]]['TransitFitCatwoman'] = True
                        if self.verbose:
                            print('\t Transit (catwoman) fit detected for instrument ',inames[i])
                    if pri[0:2] == 'dt' or pri[0:2] == 'T_':
                        if pri[0:2] == 'T_':
                            dictionary[inames[i]]['TTVs'][pi]['parametrization'] = 'T'
                        planet_number,instrument,ntransit = pri.split('_')[1:]
                        if inames[i] == instrument:
                            dictionary[inames[i]]['TTVs'][int(planet_number[1:])]['status'] = True
                            dictionary[inames[i]]['TTVs'][int(planet_number[1:])]['transit_number'].append(int(ntransit))
            for pi in numbering_planets:
                for i in range (ninstruments):
                    if dictionary[inames[i]]['TTVs'][pi]['status']:
                        dictionary[inames[i]]['TTVs'][pi]['totalTTVtransits'] = len(dictionary[inames[i]]['TTVs'][pi]['transit_number'])
        # Now, implement noise models for each of the instrument. First check if model should be global or instrument-by-instrument,
        # based on the input instruments given for the GP regressors.
        if global_model:
            dictionary['global_model'] = {}
            if GP_regressors is not None:
                dictionary['global_model']['GPDetrend'] = True
                dictionary['global_model']['noise_model'] = gaussian_process(self, model_type = dictype,instrument = dictype, matern_eps = self.matern_eps)
                if not dictionary['global_model']['noise_model'].isInit:
                    # If not initiated, most likely kernel is a celerite one. Reorder times, values, etc. This is OK --- is expected:
                    if dictype == 'lc':
                        self.sort_GP('lc')
                    elif dictype == 'rv':
                        self.sort_GP('rv')
                    # Try again:
                    dictionary['global_model']['noise_model'] = gaussian_process(self, model_type = dictype,instrument = dictype, matern_eps = self.matern_eps)
                    if not dictionary['global_model']['noise_model'].isInit:
                        # Check, blame the user:
                        raise Exception('INPUT ERROR: GP initialization for object for '+dictype+' global kernel failed.')
            else:
                dictionary['global_model']['GPDetrend'] = False
        else:
            for i in range(ninstruments):
                instrument = inames[i]
                if (GP_regressors is not None) and (instrument in GP_regressors.keys()):
                    dictionary[instrument]['GPDetrend'] = True
                    dictionary[instrument]['noise_model'] =  gaussian_process(self, model_type = dictype, instrument = instrument, matern_eps = self.matern_eps)
                    if not dictionary[instrument]['noise_model'].isInit:
                        # Blame the user, although perhaps we could simply solve this as for the global modelling?:
                        raise Exception('INPUT ERROR: GP regressors for instrument '+instrument+' use celerite, and are not in ascending or descending order. Please, give the input in those orders --- it will not work othersie.')

        # Check which eccentricity parametrization is going to be used for each planet in the juliet numbering scheme.
        # 0 = ecc, omega  1: ecosomega,esinomega  2: sqrt(e)cosomega, sqrt(e)sinomega
        dictionary['ecc_parametrization'] = {}
        if dictype == 'lc':
            dictionary['efficient_bp'] = {}
        for i in numbering_planets:
            if 'ecosomega_p'+str(i) in self.priors.keys():
                dictionary['ecc_parametrization'][i] = 1
                if self.verbose:
                    print('\t >> ecosomega,esinomega parametrization detected for '+dictype+' planet p'+str(i))
            elif 'secosomega_p'+str(i) in self.priors.keys():
                dictionary['ecc_parametrization'][i] = 2
                if self.verbose:
                    print('\t >> sqrt(e)cosomega, sqrt(e)sinomega parametrization detected for '+dictype+' planet p'+str(i))
            else:
                dictionary['ecc_parametrization'][i] = 0
                if self.verbose:
                    print('\t >> ecc,omega parametrization detected for '+dictype+' planet p'+str(i))
            if dictype == 'lc':
                # Check if Espinoza (2018), (b,p) parametrization is on:
                if 'r1_p'+str(i) in self.priors.keys():
                    dictionary['efficient_bp'][i] = True
                    if self.verbose:
                        print('\t >> (b,p) parametrization detected for '+dictype+' planet p'+str(i))
                else:
                    dictionary['efficient_bp'][i] = False

        # Check if stellar density is in the prior:
        if dictype == 'lc':
            dictionary['fitrho'] = False
            if 'rho' in self.priors.keys():
                dictionary['fitrho'] = True


        # For RV dictionaries, check if RV trend will be fitted:
        if dictype == 'rv':
            dictionary['fitrvline'] = False
            dictionary['fitrvquad'] = False
            if 'rv_slope' in self.priors.keys():
                if 'rv_quad' in self.priors.keys():
                    dictionary['fitrvquad'] = True
                    if self.verbose:
                        print('\t Fitting quadratic trend to RVs.')
                else:
                    dictionary['fitrvline'] = True
                    if self.verbose:
                        print('\t Fitting linear trend to RVs.')

        # Save dictionary to self:
        if dictype == 'lc':
            self.lc_options = dictionary
        elif dictype == 'rv':
            self.rv_options = dictionary
        else:
            raise Exception('INPUT ERROR: dictype not understood. Has to be either lc or rv.')

    def set_lc_data(self,t_lc, y_lc, yerr_lc, instruments_lc,instrument_indexes_lc,ninstruments_lc,inames_lc,lm_lc_boolean,lm_lc_arguments):
            self.t_lc = t_lc.astype('float64')
            self.y_lc = y_lc
            self.yerr_lc = yerr_lc
            self.inames_lc = inames_lc
            self.instruments_lc = instruments_lc
            self.ninstruments_lc = ninstruments_lc
            self.instrument_indexes_lc = instrument_indexes_lc
            self.lm_lc_boolean = lm_lc_boolean
            self.lm_lc_arguments = lm_lc_arguments
            self.lc_data = True

    def set_rv_data(self,t_rv, y_rv, yerr_rv, instruments_rv,instrument_indexes_rv,ninstruments_rv,inames_rv,lm_rv_boolean,lm_rv_arguments):
            self.t_rv = t_rv.astype('float64')
            self.y_rv = y_rv
            self.yerr_rv = yerr_rv
            self.inames_rv = inames_rv
            self.instruments_rv = instruments_rv
            self.ninstruments_rv = ninstruments_rv
            self.instrument_indexes_rv = instrument_indexes_rv
            self.lm_rv_boolean = lm_rv_boolean
            self.lm_rv_arguments = lm_rv_arguments
            self.rv_data = True

    def save(self):
            if self.out_folder[-1] != '/':
                self.out_folder = self.out_folder + '/'

            # First, save lightcurve data:
            if not os.path.exists(self.out_folder):
                os.makedirs(self.out_folder)
            if (not os.path.exists(self.out_folder+'lc.dat')):
                if self.lcfilename is not None:
                    os.system('cp '+self.lcfilename+' '+self.out_folder+'lc.dat')
                elif self.t_lc is not None:
                    self.save_data(self.out_folder+'lc.dat',self.t_lc,self.y_lc,self.yerr_lc,self.instruments_lc,self.lm_lc_boolean,self.lm_lc_arguments)

            # Now radial-velocity data:
            if (not os.path.exists(self.out_folder+'rvs.dat')):
                if self.rvfilename is not None:
                    os.system('cp '+self.rvfilename+' '+self.out_folder+'rvs.dat')
                elif self.t_rv is not None:
                    self.save_data(self.out_folder+'rvs.dat',self.t_rv,self.y_rv,self.yerr_rv,self.instruments_rv,self.lm_rv_boolean,self.lm_rv_arguments)

            # Next, save GP regressors:
            if (not os.path.exists(self.out_folder+'GP_lc_regressors.dat')):
                if self.GPlceparamfile is not None:
                    os.system('cp '+self.GPlceparamfile+' '+self.out_folder+'GP_lc_regressors.dat')
                elif self.GP_lc_arguments is not None:
                    self.save_regressors(self.out_folder+'GP_lc_regressors.dat', self.GP_lc_arguments)
            if (not os.path.exists(self.out_folder+'GP_rv_regressors.dat')):
                if self.GPrveparamfile is not None:
                    os.system('cp '+self.GPrveparamfile+' '+self.out_folder+'GP_rv_regressors.dat')
                elif self.GP_rv_arguments is not None:
                    self.save_regressors(self.out_folder+'GP_rv_regressors.dat', self.GP_rv_arguments)

            # Finally, save LM regressors if any:
            if (not os.path.exists(self.out_folder+'LM_lc_regressors.dat')):
                if self.LMlceparamfile is not None:
                    os.system('cp '+self.LMlceparamfile+' '+self.out_folder+'LM_lc_regressors.dat')
                elif self.LM_lc_arguments is not None:
                    self.save_regressors(self.out_folder+'LM_lc_regressors.dat', self.LM_lc_arguments)
            if (not os.path.exists(self.out_folder+'LM_rv_regressors.dat')):
                if self.LMrveparamfile is not None:
                    os.system('cp '+self.LMrveparamfile+' '+self.out_folder+'LM_rv_regressors.dat')
                elif self.LM_rv_arguments is not None:
                    self.save_regressors(self.out_folder+'LM_rv_regressors.dat', self.LM_rv_arguments)

            # Save priors:
            if (not os.path.exists(self.out_folder+'priors.dat')):
                self.prior_fname = self.out_folder+'priors.dat'
                self.save_priorfile(self.out_folder+'priors.dat')

    def fit(self, **kwargs):
        """
        Perhaps the most important function of the juliet data object. This function fits your data using the nested
        sampler of choice. This returns a results object which contains all the posteriors information.
        """
        # Note this return call creates a fit *object* with the current data object. The fit class definition is below.
        return fit(self, **kwargs)

    def __init__(self,priors = None, starting_point = None, input_folder = None, t_lc = None, y_lc = None, yerr_lc = None, \
                 t_rv = None, y_rv = None, yerr_rv = None, GP_regressors_lc = None, linear_regressors_lc = None, \
                 GP_regressors_rv = None, linear_regressors_rv = None,
                 out_folder = None, lcfilename = None, rvfilename = None, GPlceparamfile = None,\
                 GPrveparamfile = None, LMlceparamfile = None, LMrveparamfile = None, lctimedef = 'TDB', rvtimedef = 'UTC',\
                 ld_laws = 'quadratic', priorfile = None, lc_n_supersamp = None, lc_exptime_supersamp = None, \
                 lc_instrument_supersamp = None, mag_to_flux = True, verbose = False, matern_eps = 0.01, pickle_encoding = None):

        self.lcfilename = lcfilename
        self.rvfilename = rvfilename
        self.GPlceparamfile = GPlceparamfile
        self.GPrveparamfile = GPrveparamfile
        self.LMlceparamfile = LMlceparamfile
        self.LMrveparamfile = LMrveparamfile
        self.verbose = verbose
        self.pickle_encoding = pickle_encoding
        self.starting_point = starting_point

        # GP options:
        self.matern_eps = matern_eps # Epsilon parameter for celerite Matern32Term

        # Initialize data options for lightcurves:
        self.t_lc = None
        self.y_lc = None
        self.yerr_lc = None
        self.instruments_lc = None
        self.ninstruments_lc = None
        self.inames_lc = None
        self.instrument_indexes_lc = None
        self.lm_lc_boolean = None
        self.lm_lc_arguments = None
        self.GP_lc_arguments = None
        self.LM_lc_arguments = None
        self.lctimedef = lctimedef
        self.ld_laws = ld_laws
        self.lc_n_supersamp = lc_n_supersamp
        self.lc_exptime_supersamp = lc_exptime_supersamp
        self.lc_instrument_supersamp = lc_instrument_supersamp
        self.lc_data = False
        self.global_lc_model = False
        self.lc_options = {}

        # Initialize data options for RVs:
        self.t_rv = None
        self.y_rv = None
        self.yerr_rv = None
        self.instruments_rv = None
        self.ninstruments_rv = None
        self.inames_rv = None
        self.instrument_indexes_rv = None
        self.lm_rv_boolean = None
        self.lm_rv_arguments = None
        self.GP_rv_arguments = None
        self.LM_rv_arguments = None
        self.rvtimedef = rvtimedef
        self.rv_data = False
        self.global_rv_model = False
        self.rv_options = {}

        self.out_folder = None

        if input_folder is not None:
            if input_folder[-1] != '/':
                self.input_folder = input_folder + '/'
            else:
                self.input_folder = input_folder
            if os.path.exists(self.input_folder+'lc.dat'):
                lcfilename = self.input_folder+'lc.dat'
            if os.path.exists(self.input_folder+'rvs.dat'):
                rvfilename = self.input_folder+'rvs.dat'
            if (not os.path.exists(self.input_folder+'lc.dat')) and (not os.path.exists(self.input_folder+'rvs.dat')):
                raise Exception('INPUT ERROR: No lightcurve data file (lc.dat) or radial-velocity data file (rvs.dat) found in folder '+self.input_folder+\
                                '. \n Create them and try again. For details, check juliet.load?')
            if os.path.exists(self.input_folder+'GP_lc_regressors.dat'):
                GPlceparamfile = self.input_folder+'GP_lc_regressors.dat'
            if os.path.exists(self.input_folder+'GP_rv_regressors.dat'):
                GPrveparamfile = self.input_folder+'GP_rv_regressors.dat'
            if os.path.exists(self.input_folder+'LM_lc_regressors.dat'):
                LMlceparamfile = self.input_folder+'LM_lc_regressors.dat'
            if os.path.exists(self.input_folder+'LM_rv_regressors.dat'):
                LMrveparamfile = self.input_folder+'LM_rv_regressors.dat'
            if os.path.exists(self.input_folder+'priors.dat'):
                priors = self.input_folder+'priors.dat'
            else:
                raise Exception('INPUT ERROR: Prior file (priors.dat) not found in folder '+self.input_folder+'.'+\
                                'Create it and try again. For details, check juliet.load?')
            # If there is an input folder and no out_folder, then simply set the out_folder as the input_folder
            # for ease in the later functions (more for replotting purposes)
            # So, one can simply do this to obtain the posteriors:
            # > dataset = juliet.load(input_folder=folder) # to reload the priors, data, etc.
            # > results = dataset.fit() # to obtain the results already found in the input_folder
            # > posteriors = results.posteriors
            if out_folder is None:
                self.out_folder = self.input_folder
        else:
            self.input_folder = None

        if type(priors) == str:
           self.prior_fname = priors
           priors, n_transit, n_rv, numbering_transit, numbering_rv, n_params, starting_point = readpriors(priors)
           # Save information stored in the prior: the dictionary, number of transiting planets,
           # number of RV planets, numbering of transiting and rv planets (e.g., if p1 and p3 transit
           # and all of them are RV planets, numbering_transit = [1,3] and numbering_rv = [1,2,3]).
           # Save also number of *free* parameters (FIXED don't count here).
           self.priors = priors
           self.n_transiting_planets = n_transit
           self.n_rv_planets = n_rv
           self.numbering_transiting_planets = numbering_transit
           self.numbering_rv_planets = numbering_rv
           self.nparams = n_params
           self.starting_point = starting_point
        elif type(priors) == dict:
           # Dictionary was passed, so save it.
           self.priors = priors
           # Extract same info as above if-statement but using only the dictionary:
           n_transit, n_rv, numbering_transit, numbering_rv, n_params = readpriors(priors)
           # Save information:
           self.n_transiting_planets = n_transit
           self.n_rv_planets = n_rv
           self.numbering_transiting_planets = numbering_transit
           self.numbering_rv_planets = numbering_rv
           self.nparams = n_params
           self.prior_fname = None
        else:
           raise Exception('INPUT ERROR: Prior file is not a string or a dictionary (and it has to). Do juliet.load? for details.')

        # Define cases in which data is given through files:
        if (t_lc is None):
            if lcfilename is not None:
                t_lc,y_lc,yerr_lc,instruments_lc,instrument_indexes_lc,ninstruments_lc,inames_lc,lm_lc_boolean,lm_lc_arguments = \
                read_data(lcfilename)

                # Save data to object:
                self.set_lc_data(t_lc, y_lc, yerr_lc, instruments_lc,instrument_indexes_lc,ninstruments_lc,inames_lc,lm_lc_boolean,lm_lc_arguments)
        if (t_rv is None):
            if rvfilename is not None:
                t_rv,y_rv,yerr_rv,instruments_rv,instrument_indexes_rv,ninstruments_rv,inames_rv,lm_rv_boolean,lm_rv_arguments = \
                read_data(rvfilename)

                # Save data to object:
                self.set_rv_data(t_rv,y_rv,yerr_rv,instruments_rv,instrument_indexes_rv,ninstruments_rv,inames_rv,lm_rv_boolean,lm_rv_arguments)

        if (t_lc is None and t_rv is None):
            if (lcfilename is None) and (rvfilename is None):
                raise Exception('INPUT ERROR: No complete dataset (photometric or radial-velocity) given.\n'+\
                      ' Make sure to feed times (t_lc and/or t_rv), values (y_lc and/or y_rv), \n'+\
                      ' errors (yerr_lc and/or yerr_rv).')

        # Read GP regressors if given through files or arrays. The former takes priority. First lightcurve:
        if GPlceparamfile is not None:
            self.GP_lc_arguments, self.global_lc_model = readGPeparams(GPlceparamfile)
        elif GP_regressors_lc is not None:
            self.GP_lc_arguments = GP_regressors_lc
            instruments = set(list(self.GP_lc_arguments.keys()))

        # Same thing for RVs:
        if GPrveparamfile is not None:
            self.GP_rv_arguments, self.global_rv_model = readGPeparams(GPrveparamfile)
        elif GP_regressors_rv is not None:
            self.GP_rv_arguments = GP_regressors_rv
            instruments = set(list(self.GP_rv_arguments.keys()))

        # Same thing for linear regressors in case they were given in a separate file:
        if LMlceparamfile is not None:
            LM_lc_arguments, dummy_var = readGPeparams(LMlceparamfile)
            for lmi in list(LM_lc_arguments.keys()):
                lm_lc_boolean[lmi] = True
                lm_lc_arguments[lmi] = LM_lc_arguments[lmi]

        # Same thing for RVs:
        if LMrveparamfile is not None:
            LM_rv_arguments, dummy_var = readGPeparams(LMrveparamfile)
            for lmi in list(LM_rv_arguments.keys()):
                lm_rv_boolean[lmi] = True
                lm_rv_arguments[lmi] = LM_rv_arguments[lmi]

        # If data given through direct arrays (i.e., not data files), generate some useful internal lightcurve arrays: inames_lc, which have the different lightcurve instrument names,
        # instrument_indexes_lc (dictionary that holds, for each instrument, the indexes that have the time/lightcurve data for that particular instrument), lm_lc_boolean (dictionary of
        # booleans; True for an instrument if it has linear regressors), lm_lc_arguments (dictionary containing the linear regressors for each instrument), etc.:
        if (lcfilename is None) and (t_lc is not None):
            # First check user gave all data:
            input_error_catcher(t_lc,y_lc,yerr_lc,'lightcurve')
            # Convert times to float64 (batman really hates non-float64 inputs):
            for instrument in t_lc.keys():
                t_lc[instrument] = t_lc[instrument].astype('float64')
            # Create global arrays:
            tglobal_lc, yglobal_lc, yglobalerr_lc, instruments_lc = self.convert_input_data(t_lc, y_lc, yerr_lc)
            # Save data in a format useful for global modelling:
            inames_lc, instrument_indexes_lc, lm_lc_boolean = self.data_preparation(tglobal_lc,instruments_lc,linear_regressors_lc)
            lm_lc_arguments = linear_regressors_lc
            ninstruments_lc = len(inames_lc)

            # Save data to object:
            self.set_lc_data(tglobal_lc, yglobal_lc, yglobalerr_lc, instruments_lc,instrument_indexes_lc,ninstruments_lc,inames_lc,lm_lc_boolean,lm_lc_arguments)

            # Save input dictionaries:
            self.times_lc = t_lc
            self.data_lc = y_lc
            self.errors_lc = yerr_lc
        elif t_lc is not None:
            # In this case, convert data in array-form to dictionaries, save them so user can easily use them:
            times_lc, data_lc, errors_lc = self.convert_to_dictionary(t_lc, y_lc, yerr_lc, instrument_indexes_lc)
            self.times_lc = times_lc
            self.data_lc = data_lc
            self.errors_lc = errors_lc

        # Same for radial-velocity data:
        if (rvfilename is None) and (t_rv is not None):
            input_error_catcher(t_rv,y_rv,yerr_rv,'radial-velocity')
            tglobal_rv, yglobal_rv, yglobalerr_rv, instruments_rv = self.convert_input_data(t_rv, y_rv, yerr_rv)
            inames_rv, instrument_indexes_rv, lm_rv_boolean = self.data_preparation(tglobal_rv,instruments_rv,linear_regressors_rv)
            lm_rv_arguments = linear_regressors_rv
            ninstruments_rv = len(inames_rv)

            # Save data to object:
            self.set_rv_data(tglobal_rv,yglobal_rv,yglobalerr_rv,instruments_rv,instrument_indexes_rv,ninstruments_rv,inames_rv,lm_rv_boolean,lm_rv_arguments)

            # Save input dictionaries:
            self.times_rv = t_rv
            self.data_rv = y_rv
            self.errors_rv = yerr_rv
        elif t_rv is not None:
            # In this case, convert data in array-form to dictionaries, save them so user can easily use them:
            times_rv, data_rv, errors_rv = self.convert_to_dictionary(t_rv, y_rv, yerr_rv, instrument_indexes_rv)
            self.times_rv = times_rv
            self.data_rv = data_rv
            self.errors_rv = errors_rv

        # If out_folder does not exist, create it, and save data to it:
        if out_folder is not None:
            self.out_folder = out_folder
            self.save()

        # Finally, generate datadicts, that will save information about the fits, including gaussian_process objects for each instrument that requires it
        # (including the case of global models):
        if t_lc is not None:
            self.generate_datadict('lc')
        if t_rv is not None:
            self.generate_datadict('rv')

mcmc_samplers = ['emcee']
class fit(object):
    """
    Given a juliet data object, this class performs a fit to the data and returns a results object to explore the
    results. Example usage:

               >>> results = juliet.fit(data)

    :param data: (juliet object)
        An object containing all the information regarding the data to be fitted, including options of the fit.
        Generated via juliet.load().

    On top of ``data``, a series of extra keywords can be included:

    :param sampler: (optional, string)
        String defining the sampler to be used on the fit. Current possible options include ``multinest`` to use `PyMultiNest <https://github.com/JohannesBuchner/PyMultiNest>`_ (via importance nested sampling),
        ``dynesty`` to use `Dynesty <https://github.com/joshspeagle/dynesty>`_'s importance nested sampling, ``dynamic_dynesty`` to use Dynesty's dynamic nested sampling algorithm, ``ultranest`` to use
        `Ultranest <https://github.com/JohannesBuchner/UltraNest/>`_, ``slicesampler_ultranest`` to use Ultranest's slice sampler and ``emcee`` to use `emcee <https://github.com/dfm/emcee>`_. Default is
        ``multinest`` if PyMultiNest is installed; ``dynesty`` if not.

    :param n_live_points: (optional, int)
        Number of live-points to use on the nested sampling samplers. Default is 500.

    :param nwalkers: (optional if using emcee, int)
        Number of walkers to use by emcee. Default is 100.

    :param nsteps: (optional if using MCMC, int)
        Number of steps/jumps to perform on the MCMC run. Default is 300.

    :param nburnin: (optional if using MCMC, int)
        Number of burnin steps/jumps when performing the MCMC run. Default is 500.

    :param emcee_factor: (optional, for emcee only, float)
        Factor multiplying the standard-gaussian ball around which the initial position is perturbed for each walker. Default is 1e-4.

    :param ecclim: (optional, float)
        Upper limit on the maximum eccentricity to sample. Default is ``1``.

    :param pl: (optional, float)
        If the ``(r1,r2)`` parametrization for ``(b,p)`` is used, this defines the lower limit of the planet-to-star radius ratio to be sampled.
        Default is ``0``.

    :param pu: (optional, float)
        Same as ``pl``, but for the upper limit. Default is ``1``.

    :param ta: (optional, float)
        Time to be substracted to the input times in order to generate the linear and/or quadratic trend to be added to the model.
        Default is 2458460.

    :param nthreads: (optinal, int)
        Define the number of threads to use within dynesty or emcee. Default is to use just 1. Note this will not impact PyMultiNest or UltraNest runs --- these can be parallelized via MPI only.

    In addition, any number of extra optional keywords can be given to the call, which will be directly ingested into the sampler of choice. For a full list of optional keywords for...

    - ...PyMultiNest, check the docstring of ``PyMultiNest``'s ``run`` `function <https://github.com/JohannesBuchner/PyMultiNest/blob/master/pymultinest/run.py>`_.

    - ...any of the nested sampling algorithms in ``dynesty``, see the docstring on the ``run_nested`` `function <https://dynesty.readthedocs.io/en/latest/api.html#dynesty.dynamicsampler.DynamicSampler.run_nested>`_.

    - ...the non-dynamic nested sampling algorithm implemented in ``dynesty``, see the docstring on ``dynesty.dynesty.NestedSampler`` in `dynesty's documentation <https://dynesty.readthedocs.io/en/latest/api.html>`_.

    - ...the dynamic nested sampling in ``dynesty`` check the docstring for ``dynesty.dynesty.DynamicNestedSampler`` in `dynesty's documentation <https://dynesty.readthedocs.io/en/latest/api.html>`_.

    - ...the ``ultranest`` sampler, see the docstring for `ultranest.integrationr.ReactiveNestedSampler` in `ultranest's documentation <https://johannesbuchner.github.io/UltraNest/ultranest.html#ultranest.integrator.ReactiveNestedSampler>`_

    Finally, since ``juliet`` version 2.0.26, the following keywords have been deprecated, and are recommended to be removed from code using ``juliet`` as they
    will be removed sometime in the future:

    :param use_dynesty: (optional, boolean)
        If ``True``, use dynesty instead of `MultiNest` for posterior sampling and evidence evaluation. Default is
        ``False``, unless `MultiNest` via ``pymultinest`` is not working on the system.

    :param dynamic: (optional, boolean)
        If ``True``, use dynamic Nested Sampling with dynesty. Default is ``False``.

    :param dynesty_bound: (optional, string)
        Define the dynesty bound method to use (currently either ``single`` or ``multi``, to use either single ellipsoids or multiple
        ellipsoids). Default is ``multi`` (for details, see the `dynesty API <https://dynesty.readthedocs.io/en/latest/api.html>`_).

    :param dynesty_sample: (optional, string)
        Define the sampling method for dynesty to use. Default is ``rwalk``. Accorfing to the `dynesty API <https://dynesty.readthedocs.io/en/latest/api.html>`_,
        this should be changed depending on the number of parameters being fitted. If smaller than about 20, ``rwalk`` is optimal. For larger dimensions,
        ``slice`` or ``rslice`` should be used.

    :param dynesty_nthreads: (optional, int)
        Define the number of threads to use within dynesty. Default is to use just 1.

    :param dynesty_n_effective: (optional, int)
        Minimum number of effective posterior samples when using ``dynesty``. If the estimated “effective sample size” exceeds this number, sampling will terminate. Default is ``None``.

    :param dynesty_use_stop: (optional, boolean)
        Whether to evaluate the ``dynesty`` stopping function after each batch. Disabling this can improve performance if other stopping criteria such as maxcall are already specified.
        Default is ``True``.

    :param dynesty_use_pool: (optional, dict)
        A dictionary containing flags indicating where a pool in ``dynesty`` should be used to execute operations in parallel. These govern whether ``prior_transform`` is executed in parallel during
        initialization (``'prior_transform'``), loglikelihood is executed in parallel during initialization (``'loglikelihood'``), live points are proposed in parallel during a run
        (``'propose_point'``), and bounding distributions are updated in parallel during a run (``'update_bound'``). Default is True for all options.

    """

    def set_prior_transform(self):
        for pname in self.model_parameters:
            if self.data.priors[pname]['distribution'] != 'fixed':
                if self.data.priors[pname]['distribution'] == 'uniform':
                    self.transform_prior[pname] = transform_uniform
                if self.data.priors[pname]['distribution'] == 'normal':
                    self.transform_prior[pname] = transform_normal
                if self.data.priors[pname]['distribution'] == 'truncatednormal':
                    self.transform_prior[pname] = transform_truncated_normal
                if self.data.priors[pname]['distribution'] == 'jeffreys' or self.data.priors[pname]['distribution'] =='loguniform':
                    self.transform_prior[pname] = transform_loguniform
                if self.data.priors[pname]['distribution'] == 'beta':
                    self.transform_prior[pname] = transform_beta
                if self.data.priors[pname]['distribution'] == 'exponential':
                    self.transform_prior[pname] = transform_exponential
                if self.data.priors[pname]['distribution'] == 'modjeffreys':
                    self.transform_prior[pname] = transform_modifiedjeffreys

    def set_logpriors(self):
        for pname in self.model_parameters:
            if self.data.priors[pname]['distribution'] != 'fixed':
                if self.data.priors[pname]['distribution'] == 'uniform':
                    self.evaluate_logprior[pname] = evaluate_uniform
                if self.data.priors[pname]['distribution'] == 'normal':
                    self.evaluate_logprior[pname] = evaluate_normal
                if self.data.priors[pname]['distribution'] == 'truncatednormal':
                    self.evaluate_logprior[pname] = evaluate_truncated_normal
                if self.data.priors[pname]['distribution'] == 'jeffreys' or self.data.priors[pname]['distribution'] =='loguniform':
                    self.evaluate_logprior[pname] = evaluate_loguniform
                if self.data.priors[pname]['distribution'] == 'beta':
                    self.evaluate_logprior[pname] = evaluate_beta
                if self.data.priors[pname]['distribution'] == 'exponential':
                    self.evaluate_logprior[pname] = evaluate_exponential
                if self.data.priors[pname]['distribution'] == 'modjeffreys':
                    self.evaluate_logprior[pname] = evaluate_modifiedjeffreys


    # Prior transform for nested samplers:
    def prior_transform(self, cube, ndim = None, nparams = None):
        pcounter = 0
        for pname in self.model_parameters:
            if self.data.priors[pname]['distribution'] != 'fixed':
                cube[pcounter] = self.transform_prior[pname](cube[pcounter], \
                                 self.data.priors[pname]['hyperparameters'])
                pcounter += 1

    # Prior transform for nested samplers (this one spits the transformed priors from the unit cube):
    def prior_transform_r(self, cube):
        pcounter = 0
        transformed_priors = np.copy(self.transformed_priors)
        for pname in self.model_parameters:
            if self.data.priors[pname]['distribution'] != 'fixed':
                transformed_priors[pcounter] = self.transform_prior[pname](cube[pcounter], \
                                               self.data.priors[pname]['hyperparameters'])
                pcounter += 1
        return transformed_priors

    # Log-prior for MCMCs (returns evaluated prior):
    def logprior(self, theta):
        pcounter = 0
        total_logprior = 0.
        for pname in self.model_parameters:
            if self.data.priors[pname]['distribution'] != 'fixed':
                total_logprior += self.evaluate_logprior[pname](theta[pcounter], \
                                  self.data.priors[pname]['hyperparameters'])
                pcounter += 1
        return total_logprior

    def loglike(self, cube, ndim=None, nparams=None):
        # Evaluate the joint log-likelihood. For this, first extract all inputs:
        pcounter = 0
        for pname in self.model_parameters:
            if self.data.priors[pname]['distribution'] != 'fixed':
                self.posteriors[pname] = cube[pcounter]
                pcounter += 1
        # Initialize log-likelihood:
        log_likelihood = 0.0

        # Evaluate photometric model first:
        if self.data.t_lc is not None:
             self.lc.generate(self.posteriors)
             if self.lc.modelOK:
                 log_likelihood += self.lc.get_log_likelihood(self.posteriors)
             else:
                 return -1e101
        # Now RV model:
        if self.data.t_rv is not None:
             self.rv.generate(self.posteriors)
             if self.rv.modelOK:
                 log_likelihood += self.rv.get_log_likelihood(self.posteriors)
             else:
                 return -1e101
        # Return total log-likelihood:
        return log_likelihood

    # Log-probability for MCMC samplers:
    def logprob(self, theta):
        lp = self.logprior(theta) + self.loglike(theta)
        if np.isnan(lp):
            return -np.inf
        else:
            return lp

    def __init__(self, data, sampler = 'multinest', n_live_points = 500, nwalkers = 100, nsteps = 300, nburnin = 500, emcee_factor = 1e-4, \
                 ecclim = 1., pl = 0.0, pu = 1.0, ta = 2458460., nthreads = None, \
                 use_ultranest = False, use_dynesty = False, dynamic = False, dynesty_bound = 'multi', dynesty_sample='rwalk', dynesty_nthreads = None, \
                 dynesty_n_effective = np.inf, dynesty_use_stop = True, dynesty_use_pool = None, **kwargs):

        # Define output results object:
        self.results = None

        # Save sampler inputs in case users are still using old definitions
        self.use_ultranest = use_ultranest
        self.use_dynesty = use_dynesty
        self.dynamic = dynamic
        self.dynesty_bound = dynesty_bound
        self.dynesty_sample = dynesty_sample
        self.dynesty_nthreads = dynesty_nthreads
        self.dynesty_n_effective = dynesty_n_effective
        self.dynesty_use_stop = dynesty_use_stop
        self.dynesty_use_pool = dynesty_use_pool

        # Now extract sampler options:
        self.sampler = sampler
        self.n_live_points = n_live_points
        self.nwalkers = nwalkers
        self.nsteps = nsteps
        self.emcee_factor = emcee_factor
        self.nburnin = nburnin
        self.nthreads = nthreads

        # Update sampler inputs in case user still using deprecated inputs. We'll remove this in some future. First, define standard pre-fix and sufix for the warnings:
        ws1 = 'WARNING: use of the '
        ws2 = ' argument is deprecated and will be removed in future juliet versions. Use the '
        ws3 = ' instead; for more information, check the API of juliet.fit: https://juliet.readthedocs.io/en/latest/user/api.html#juliet.fit'
        if self.use_ultranest:
            self.sampler = 'ultranest'
            print(ws1+'use_ultranest'+ws2+'"sampler" string'+ws3)
        if self.use_dynesty:
            print(ws1+'use_dynesty'+ws2+'"sampler" string'+ws3)
            self.sampler = 'dynesty'
            if self.dynamic:
                self.sampler = 'dynamic_dynesty'
                print(ws1+'dynamic'+ws2+'"sampler" string'+ws3)
            # Add the other deprecated flags to the kwargs:
            if self.dynesty_bound != 'multi':
                print(ws1+'dynesty_bound'+ws2+'"bound" argument'+ws3)
                # kwargs take presedence:
                if 'bound' not in kwargs.keys():
                    kwargs['bound'] = self.dynesty_bound
            if self.dynesty_sample != 'rwalk':
                print(ws1+'dynesty_sample'+ws2+'"sample" argument'+ws3)
                # kwargs take presedence:
                if 'sample' not in kwargs.keys():
                    kwargs['sample'] = self.dynesty_sample
            if self.dynesty_nthreads is not None:
                print(ws1+'dynesty_nthreads'+ws2+'"nthreads" argument'+ws3)
                # The nthreads argument takes presedence now:
                if nthreads is None:
                    self.nthreads = self.dynesty_nthreads
            if self.dynesty_n_effective is not np.inf:
                print(ws1+'dynesty_n_effective'+ws2+'"n_effective" argument'+ws3)
                # kwargs take presedence:
                if 'n_effective' not in kwargs.keys():
                    kwargs['n_effective'] = self.dynesty_n_effective
            if not self.dynesty_use_stop:
                print(ws1+'dynesty_use_stop'+ws2+'"use_stop" argument'+ws3)
                # kwargs take presedence:
                if 'use_stop' not in kwargs.keys():
                    kwargs['use_stop'] = self.dynesty_use_stop
            if self.dynesty_use_pool is not None:
                print(ws1+'dynesty_use_pool'+ws2+'"use_pool" argument'+ws3)
                # kwargs take presedence:
                if 'use_pool' not in kwargs.keys():
                    kwargs['use_pool'] = self.dynesty_use_pool

        # Define (exo-)algorithmic options:
        self.ecclim = ecclim
        self.pl = pl
        self.pu = pu
        self.ta = ta

        # Inhert data object:
        self.data = data

        # Inhert the output folder:
        self.out_folder = data.out_folder
        self.transformed_priors = np.zeros(self.data.nparams)

        # Define prefixes in case saving is turned on (i.e., user passed an out_folder). PyMultiNest and dynesty ones are set by hand. For the rest, use the new
        # sampler string directly:
        if self.sampler == 'multinest':
            self.sampler_prefix = ''
        elif self.sampler == 'dynesty':
            self.sampler_prefix = '_dynesty_NS_'
        elif self.sampler == 'dynamic_dynesty':
            self.sampler_prefix = '_dynesty_DNS_'
        else:
            self.sampler_prefix = self.sampler+'_'

        # Before starting, check if force_dynesty or force_pymultinest is on; change options accordingly:
        if force_dynesty and (self.sampler == 'multinest'):
            print('PyMultinest installation not detected. Forcing dynesty as the sampler.')
            self.sampler = 'dynesty'
            self.sampler_prefix = '_dynesty_NS_'
        if force_pymultinest and (self.sampler == 'dynesty'):
            print('dynesty installation not detected. Forcing PyMultinest as the sampler.')
            self.sampler = 'multinest'
            self.sampler_prefix = ''

        # Generate a posteriors self that will save the current values of each of the parameters. Initialization value is unimportant for nested samplers;
        # if MCMC, this saves the initial parameter values:
        self.posteriors = {}
        self.model_parameters = list(self.data.priors.keys())
        self.paramnames = []
        for pname in self.model_parameters:
            if self.data.priors[pname]['distribution'] == 'fixed':
                self.posteriors[pname] = self.data.priors[pname]['hyperparameters']
            else:
                if sampler == 'emcee':
                    self.posteriors[pname] = self.data.starting_point[pname]
                else:
                    self.posteriors[pname] = 0.#self.data.priors[pname]['cvalue']
                self.paramnames.append(pname)
        # For each of the variables in the prior that is not fixed, define an internal dictionary that will save the
        # corresponding transformation function to the prior corresponding to that variable. Idea is that with this one
        # simply does self.transform_prior[variable_name](value) and you get the transformed value to the 0,1 prior.
        # This avoids having to keep track of the prior distribution on each of the iterations. This is only useful for
        # nested samplers:
        if self.sampler not in mcmc_samplers:
            self.transform_prior = {}
            self.set_prior_transform()
        else:
            self.evaluate_logprior = {}
            self.set_logpriors()

        # Generate light-curve and radial-velocity models:
        if self.data.t_lc is not None:
            self.lc = model(self.data, modeltype = 'lc', pl = self.pl, pu = self.pu, ecclim = self.ecclim, log_like_calc = True)
        if self.data.t_rv is not None:
            self.rv = model(self.data, modeltype = 'rv', ecclim = self.ecclim, ta = self.ta, log_like_calc = True)

        # First, check if a run has already been performed with the user-defined sampler. If it hasn't, run it.
        # If it has (detected through its output filename), skip running again and jump straight to loading the
        # data:
        out = {}
        runSampler = False
        if self.out_folder is None:
            self.out_folder = os.getcwd() + '/'
        if (not os.path.exists(self.out_folder+self.sampler_prefix+'posteriors.pkl')):
            runSampler = True

        # If runSampler is True, then run the sampler of choice:
        if runSampler:
            if 'ultranest' in self.sampler:
                from ultranest import ReactiveNestedSampler

                # Match kwargs to possible ReactiveNestedSampler keywords. First, extract possible arguments of ReactiveNestedSampler:
                args = ReactiveNestedSampler.__init__.__code__.co_varnames
                rns_args = {}
                # First, define some standard ones:
                rns_args['transform'] = self.prior_transform_r
                rns_args['log_dir'] = self.out_folder
                rns_args['resume'] = True
                # Now extract arguments from kwargs; they take presedence over the standard ones above:
                for arg in args:
                    if arg in kwargs:
                        rns_args[arg] = kwargs[arg]
                # ...and load the sampler:
                sampler = ReactiveNestedSampler(self.paramnames, self.loglike, **rns_args)

                if 'slicesampler' in self.sampler:
                    import ultranest.stepsampler

                    # Match kwarfs to possible args in RegionSliceSampler:
                    args = ultranest.stepsampler.RegionSliceSampler.__init__.__code__.co_varnames
                    rss_args = {}
                    # First, define standard ones:
                    rss_args['nsteps'] = 400
                    rss_args['adaptive_nsteps'] = 'move-distance'
                    # Extract kwargs, add them in:
                    for arg in args:
                        if arg in kwargs:
                            rss_args[arg] = kwargs[arg]

                    # Apply stepsampler:
                    sampler.stepsampler = ultranest.stepsampler.RegionSliceSampler(**rss_args)

                # Now do the same for ReactiveNestedSampler.run --- load any kwargs the user has given as input:
                args = ReactiveNestedSampler.run.__code__.co_varnames
                rns_run_args = {}
                # Define some standard ones:
                rns_run_args['frac_remain'] = 0.1
                rns_run_args['min_num_live_points'] = self.n_live_points
                rns_run_args['max_num_improvement_loops'] = 1
                # Load the ones from the kwargs:
                for arg in args:
                    if arg in kwargs:
                        rns_run_args[arg] = kwargs[arg]
                # Run the sampler:
                results = sampler.run(**rns_run_args)
                sampler.print_results()
                sampler.plot()

                # Save ultranest outputs:
                out['ultranest_output'] = results
                # Get weighted posterior:
                posterior_samples = results['samples']
                # Get lnZ:
                out['lnZ'] = results['logz']
                out['lnZerr'] = results['logzerr']

            elif 'multinest' in self.sampler:
                # As done for ultranest above, scan possible arguments for pymultinest.run:
                args = pymultinest.run.__code__.co_varnames
                mn_args = {}
                # Define some standard ones:
                mn_args['n_live_points'] = self.n_live_points
                mn_args['max_modes'] = 100
                mn_args['outputfiles_basename'] = self.out_folder + 'jomnest_'
                mn_args['resume'] = False
                mn_args['verbose'] = self.data.verbose
                # Now extract arguments from kwargs:
                for arg in args:
                    if arg in kwargs:
                        mn_args[arg] = kwargs[arg]
                # Define the sampler:
                pymultinest.run(self.loglike, self.prior_transform, self.data.nparams, **mn_args)

                # Now, with the sampler defined, repeat the same as above for the pymultinest.Analyzer object:
                args = pymultinest.Analyzer.__init__.__code__.co_varnames
                mna_args = {}
                # Define standard ones:
                mna_args['outputfiles_basename'] = self.out_folder + 'jomnest_'
                mna_args['n_params'] = self.data.nparams
                # Load the ones from kwargs:
                for arg in args:
                    if arg in kwargs:
                        mna_args[arg] = kwargs[arg]
                # Run and get output:
                output = pymultinest.Analyzer(**mna_args)
                # Get out parameters: this matrix has (samples,n_params+1):
                posterior_samples = output.get_equal_weighted_posterior()[:,:-1]
                # Get INS lnZ:
                out['lnZ'] = output.get_stats()['global evidence']
                out['lnZerr'] = output.get_stats()['global evidence error']

            elif 'dynesty' in self.sampler:
                if self.sampler == 'dynamic_dynesty':
                    DynestySampler = dynesty.DynamicNestedSampler
                    nlive_arg = 'nlive_init'
                elif self.sampler == 'dynesty':
                    DynestySampler = dynesty.NestedSampler
                    nlive_arg = 'nlive'

                # To run dynesty, we do it a little bit different depending if we are doing multithreading or not:
                if self.nthreads is None:
                    # As with the other samplers, first extract list of possible args:
                    args = DynestySampler.__code__.co_varnames
                    d_args = {}
                    # Define some standard ones (for back-compatibility with previous juliet versions):
                    d_args['bound'] = 'multi'
                    d_args['sample'] = 'rwalk'
                    d_args[nlive_arg] = self.n_live_points
                    # Match them with kwargs (kwargs take preference):
                    for arg in args:
                        if arg in kwargs:
                            d_args[arg] = kwargs[arg]
                    # Define the sampler:
                    sampler = DynestySampler(self.loglike, self.prior_transform_r, self.data.nparams, **d_args)

                    # Now do the same for the actual sampler:
                    args = sampler.run_nested.__code__.co_varnames
                    ds_args = {}
                    # Load ones from kwargs:
                    for arg in args:
                        if arg in kwargs:
                            ds_args[arg] = kwargs[arg]
                    # Now run:
                    sampler.run_nested(**ds_args)
                    # And extract results
                    results = sampler.results

                else:
                    # Before running the whole multithread magic, match kwargs with functional arguments:
                    args = DynestySampler.__code__.co_varnames
                    d_args = {}
                    # Define some standard ones (for back-compatibility with previous juliet versions):
                    d_args['bound'] = 'multi'
                    d_args['sample'] = 'rwalk'
                    d_args[nlive_arg] = self.n_live_points
                    # Match them with kwargs:
                    for arg in args:
                        if arg in kwargs:
                            d_args[arg] = kwargs[arg]

                    # Now define a mock sampler to retrieve variable names:
                    mock_sampler = DynestySampler(self.loglike, self.prior_transform_r, self.data.nparams, **d_args)
                    # Extract args:
                    args = mock_sampler.run_nested.__code__.co_varnames
                    ds_args = {}
                    # Load ones from kwargs:
                    for arg in args:
                        if arg in kwargs:
                            ds_args[arg] = kwargs[arg]

                    # Now run all with multiprocessing:
                    with contextlib.closing(Pool(processes=self.nthreads-1)) as executor:
                        sampler = DynestySampler(self.loglike, self.prior_transform_r, self.data.nparams, pool=executor, queue_size=self.nthreads, **d_args)
                        sampler.run_nested(**ds_args)
                        results = sampler.results

                # Extract dynesty outputs:
                out['dynesty_output'] = results
                # Get weighted posterior:
                weights = np.exp(results['logwt'] - results['logz'][-1])
                posterior_samples = resample_equal(results.samples, weights)
                # Get lnZ:
                out['lnZ'] = results.logz[-1]
                out['lnZerr'] = results.logzerr[-1]

            elif 'emcee' in self.sampler:
                # Initiate starting point for each walker. To this end, first load starting values.
                initial_position = np.array([])
                for pname in self.model_parameters:
                    if self.data.priors[pname]['distribution'] != 'fixed':
                        initial_position = np.append(initial_position, self.posteriors[pname])

                # Perturb initial position for each of the walkers:
                pos = initial_position + self.emcee_factor * np.random.randn(self.nwalkers, len(initial_position))

                # Before performing the sampling, catch any kwargs that go to EnsembleSampler; rest of kwargs are assumed to go
                # to run_mcmc:
                args = emcee.EnsembleSampler.__init__.__code__.co_varnames
                ES_args = {}
                runmcmc_args = {}

                # Match them with kwargs (kwargs take preference):
                for arg in args:
                    if arg in kwargs:
                        ES_args[arg] = kwargs[arg]
                        kwargs.pop(arg)

                # Now perform the sampling. If nthreads is defined, parallelize. If not, go the serial way:
                if self.nthreads is None:
                    sampler = emcee.EnsembleSampler(self.nwalkers, self.data.nparams, self.logprob, **ES_args)
                    sampler.run_mcmc(pos, self.nsteps + self.nburnin, **kwargs)
                else:
                    with contextlib.closing(Pool(processes=self.nthreads-1)) as executor:
                        sampler = emcee.EnsembleSampler(self.nwalkers, self.data.nparams, self.logprob, pool = executor, **ES_args)
                        sampler.run_mcmc(pos, self.nsteps + self.nburnin, **kwargs)

                # Store posterior samples. First, store the samples for each walker:
                out['posteriors_per_walker'] = sampler.get_chain()

                # And now store posteriors with all walkers flattened out:
                posterior_samples = sampler.get_chain(discard = self.nburnin, flat = True)

            # Save posterior samples as outputted by Multinest/Dynesty:
            out['posterior_samples'] = {}
            out['posterior_samples']['unnamed'] = posterior_samples

            # Save log-likelihood of each of the samples:
            out['posterior_samples']['loglike'] = np.zeros(posterior_samples.shape[0])
            for i in range(posterior_samples.shape[0]):
                out['posterior_samples']['loglike'][i] = self.loglike(posterior_samples[i,:])

            pcounter = 0
            for pname in self.model_parameters:
                if data.priors[pname]['distribution'] != 'fixed':
                    self.posteriors[pname] = np.median(posterior_samples[:,pcounter])
                    out['posterior_samples'][pname] = posterior_samples[:,pcounter]
                    pcounter += 1

            # Go through the posterior samples to see if dt or T, the TTV parameters, are present. If they are, add to the posterior dictionary
            # (.pkl) and file (.dat) the corresponding time-of-transit center, if the dt parametrization is being used, which is the actual
            # observable folks doing dynamics usually want. If the T parametrization is being used, write down the period and t0 implied by
            # those T's:
            fitted_parameters = list(out['posterior_samples'].keys())
            firstTime, Tparametrization = True, False
            for posterior_parameter in fitted_parameters:
                pvector = posterior_parameter.split('_')
                if pvector[0] == 'dt':
                    # Extract planet number (pnum, e.g., 'p1'), instrument (ins, e.g., 'TESS') and transit number (tnum, e.g., '-1'):
                    pnum,ins,tnum = pvector[1:]
                    # Extract the period; check if it was fitted. If not, assume it was fixed:
                    if 'P_'+pnum in fitted_parameters:
                        P = out['posterior_samples']['P_'+pnum]
                    else:
                        P = data.priors['P_'+pnum]['hyperparameters']
                    # Same for t0:
                    if 't0_'+pnum in fitted_parameters:
                        t0 = out['posterior_samples']['t0_'+pnum]
                    else:
                        t0 = data.priors['t0_'+pnum]['hyperparameters']
                    # Having extracted P and t0, generate the time-of-transit center for the current transit:
                    out['posterior_samples']['T_'+pnum+'_'+ins+'_'+tnum] = t0 + np.double(tnum)*P + out['posterior_samples'][posterior_parameter]
                if pvector[0] == 'T':
                    if firstTime:
                        Tparametrization = True
                        Tdict = {}
                        firstTime = False
                    # Extract planet number (pnum, e.g., 'p1'), instrument (ins, e.g., 'TESS') and transit number (tnum, e.g., '-1'):
                    pnum,ins,tnum = pvector[1:]
                    if pnum not in list(Tdict.keys()):
                        Tdict[pnum] = {}
                    Tdict[pnum][int(tnum)] = out['posterior_samples'][posterior_parameter]
            if Tparametrization:
                for pnum in list(Tdict.keys()):
                    all_ns = np.array(list(Tdict[pnum].keys()))
                    Nsamples = len(Tdict[pnum][all_ns[0]])
                    out['posterior_samples']['P_'+pnum], out['posterior_samples']['t0_'+pnum] = np.zeros(Nsamples),np.zeros(Nsamples)
                    N = len(all_ns)
                    for i in range(Nsamples):
                        all_Ts = np.zeros(N)
                        for j in range(len(all_ns)):
                            all_Ts[j] = Tdict[pnum][all_ns[j]][i]
                        XY,Y,X,X2 = np.sum(all_Ts*all_ns)/N,np.sum(all_Ts)/N,np.sum(all_ns)/N, np.sum(all_ns**2)/N
                        # Get slope:
                        out['posterior_samples']['P_'+pnum][i] = (XY - X*Y)/(X2 - (X**2))
                        # Intercept:
                        out['posterior_samples']['t0_'+pnum][i] = Y - out['posterior_samples']['P_'+pnum][i]*X
            if self.data.t_lc is not None:
                if True in self.data.lc_options['efficient_bp']:
                    out['pu'] = self.pu
                    out['pl'] = self.pl
            if self.data.t_rv is not None:
                if self.data.rv_options['fitrvline'] or self.data.rv_options['fitrvquad']:
                    out['ta'] = self.ta

            # Finally, save juliet output to pickle file:
            pickle.dump(out,open(self.out_folder+self.sampler_prefix+'posteriors.pkl','wb'))
            """
            if 'dynesty' in self.sampler:
                if (self.sampler == 'dynamic_dynesty') and (self.out_folder is not None):
                    pickle.dump(out,open(self.out_folder+'_dynesty_DNS_posteriors.pkl','wb'))
                elif (self.sampler == 'dynesty') and (self.out_folder is not None):
                    pickle.dump(out,open(self.out_folder+'_dynesty_NS_posteriors.pkl','wb'))
            elif 'multinest' in self.sampler:
                if (self.sampler == 'multinest') and (self.out_folder is not None):
                    pickle.dump(out,open(self.out_folder+'posteriors.pkl','wb'))
            elif 'ultranest' in self.sampler:
                if (self.sampler == 'ultranest') and (self.out_folder is not None):
                    pickle.dump(out,open(self.out_folder+self.sampler_prefix+'posteriors.pkl','wb'))
            """
        else:
            # If the sampler was already ran, then user really wants to extract outputs from previous fit:
            print('Detected '+self.sampler+' sampler output files --- extracting from '+self.out_folder+self.sampler_prefix+'posteriors.pkl')
            if self.data.pickle_encoding is None:
                out = pickle.load(open(self.out_folder+self.sampler_prefix+'posteriors.pkl','rb'))
            else:
                out = pickle.load(open(self.out_folder+self.sampler_prefix+'posteriors.pkl','rb'), encoding = self.data.pickle_encoding)
            """
            if (self.use_dynesty) and (self.out_folder is not None):
                if self.dynamic:
                    if os.path.exists(self.out_folder+'_dynesty_DNS_posteriors.pkl'):
                        if self.data.verbose:
                            print('Detected (dynesty) Dynamic NS output files --- extracting...')
                        if self.data.pickle_encoding is None:
                            out = pickle.load(open(self.out_folder+'_dynesty_DNS_posteriors.pkl','rb'))
                        else:
                            out = pickle.load(open(self.out_folder+'_dynesty_DNS_posteriors.pkl','rb'), encoding = self.data.pickle_encoding)
                else:
                    if os.path.exists(self.out_folder+'_dynesty_NS_posteriors.pkl'):
                        if self.data.verbose:
                            print('Detected (dynesty) NS output files --- extracting...')
                        if self.data.pickle_encoding is None:
                            out = pickle.load(open(self.out_folder+'_dynesty_NS_posteriors.pkl','rb'))
                        else:
                            out = pickle.load(open(self.out_folder+'_dynesty_NS_posteriors.pkl','rb'), encoding = self.data.pickle_encoding)
            elif self.out_folder is not None:
                if self.data.verbose:
                    print('Detected (MultiNest) NS output files --- extracting...')
                if self.data.pickle_encoding is None:
                    out = pickle.load(open(self.out_folder+'posteriors.pkl','rb'))
                else:
                    out = pickle.load(open(self.out_folder+'posteriors.pkl','rb'), encoding = self.data.pickle_encoding)
            """
            if len(out.keys()) == 0:
                print('Warning: no output generated or extracted. Check the fit options given to juliet.fit().')
            else:
                # For retro-compatibility, check for sigma_w_rv_instrument and add an extra variable on out
                # for sigma_w_instrument:
                out_temp = dict()
                for pname in out['posterior_samples'].keys():
                    if 'sigma_w_rv' == pname[:10]:
                        instrument = pname.split('_')[-1]
                        out_temp['sigma_w_'+instrument] = out['posterior_samples'][pname]
                for pname in out_temp.keys():
                    out['posterior_samples'][pname] = out_temp[pname]
                # Extract parameters:
                for pname in self.posteriors.keys():
                    if data.priors[pname]['distribution'] != 'fixed':
                        self.posteriors[pname] = np.median(out['posterior_samples'][pname])
                posterior_samples = out['posterior_samples']['unnamed']
                if 'pu' in out.keys():
                    self.pu = out['pu']
                    self.pl = out['pl']
                    self.Ar = (self.pu - self.pl)/(2. + self.pl + self.pu)
                if 'ta' in out.keys():
                    self.ta = out['ta']

        # Either fit done or extracted. If doesn't exist, create the posteriors.dat file:
        if self.out_folder is not None:
            if not os.path.exists(self.out_folder+'posteriors.dat'):
                outpp = open(self.out_folder+'posteriors.dat','w')
                writepp(outpp,out, data.priors)

        # Save all results (posteriors) to the self.results object:
        self.posteriors = out

        # Save posteriors to lc and rv:
        if self.data.t_lc is not None:
            self.lc.set_posterior_samples(out['posterior_samples'])
        if self.data.t_rv is not None:
            self.rv.set_posterior_samples(out['posterior_samples'])

class model(object):
    """
    Given a juliet data object, this kernel generates either a lightcurve or a radial-velocity object. Example usage:

               >>> model = juliet.model(data, modeltype = 'lc')

    :param data: (juliet.load object)
        An object containing all the information about the current dataset.

    :param modeltype: (optional, string)
        String indicating whether the model to generate should be a lightcurve ('lc') or a radial-velocity ('rv') model.

    :param pl: (optional, float)
        If the ``(r1,r2)`` parametrization for ``(b,p)`` is used, this defines the lower limit of the planet-to-star radius ratio to be sampled.
        Default is ``0``.

    :param pu: (optional, float)
        Same as ``pl``, but for the upper limit. Default is ``1``.

    :param ecclim: (optional, float)
        This parameter sets the maximum eccentricity allowed such that a model is actually evaluated. Default is ``1``.

    :param log_like_calc: (optional, boolean)
        If True, it is assumed the model is generated to generate likelihoods values, and thus this skips the saving/calculation of the individual
        models per planet (i.e., ``self.model['p1']``, ``self.model['p2']``, etc. will not exist). Default is False.

    """
    def generate_rv_model(self, parameter_values, evaluate_global_errors = True):
        self.modelOK = True
        # Before anything continues, check the periods are chronologically ordered (this is to avoid multiple modes due to
        # periods "jumping" between planet numbering):
        first_time = True
        for i in self.numbering:
            if first_time:
                cP = parameter_values['P_p'+str(i)]
                first_time = False
            else:
                if cP < parameter_values['P_p'+str(i)]:
                    cP = parameter_values['P_p'+str(i)]
                else:
                    self.modelOK = False
                    return False

        # First, extract orbital parameters and save them, which will be common to all instruments:
        for n in range(self.nplanets):
            i = self.numbering[n]

            # Semi-amplitudes, t0 and P:
            K, t0, P = parameter_values['K_p'+str(i)], parameter_values['t0_p'+str(i)], parameter_values['P_p'+str(i)]

            # Extract eccentricity and omega depending on the used parametrization for each planet:
            if self.dictionary['ecc_parametrization'][i] == 0:
                ecc,omega = parameter_values['ecc_p'+str(i)], parameter_values['omega_p'+str(i)]*np.pi/180.
            elif self.dictionary['ecc_parametrization'][i] == 1:
                ecc = np.sqrt(parameter_values['ecosomega_p'+str(i)]**2+parameter_values['esinomega_p'+str(i)]**2)
                omega = np.arctan2(parameter_values['esinomega_p'+str(i)],parameter_values['ecosomega_p'+str(i)])
            else:
                ecc = parameter_values['secosomega_p'+str(i)]**2+parameter_values['sesinomega_p'+str(i)]**2
                omega = np.arctan2(parameter_values['sesinomega_p'+str(i)],parameter_values['secosomega_p'+str(i)])

            # Generate lightcurve for the current planet if ecc is OK:
            if ecc > self.ecclim:
                self.modelOK = False
                return False

            # Save them to radvel:
            self.model['radvel']['per'+str(n+1)] = radvel.Parameter(value = P)
            self.model['radvel']['tc'+str(n+1)] = radvel.Parameter(value = t0)
            self.model['radvel']['w'+str(n+1)] = radvel.Parameter(value = omega) # note given in radians
            self.model['radvel']['e'+str(n+1)] = radvel.Parameter(value = ecc)
            self.model['radvel']['k'+str(n+1)] = radvel.Parameter(value = K)

        # If log_like_calc is True (by default during juliet.fit), don't bother saving the RVs of planet p_i:
        if self.log_like_calc:
            self.model['Keplerian'] = radvel.model.RVModel(self.model['radvel']).__call__(self.t)
        else:
            self.model['Keplerian'] = radvel.model.RVModel(self.model['radvel']).__call__(self.t)
            for n in range(self.nplanets):
                i = self.numbering[n]
                self.model['p'+str(i)] = radvel.model.RVModel(self.model['radvel']).__call__(self.t,planet_num=n+1)

        # If trends are being fitted, add them to the Keplerian+Trend model:
        if self.dictionary['fitrvline']:
            self.model['Keplerian+Trend'] = self.model['Keplerian'] + parameter_values['rv_intercept'] + (self.t - self.ta)*parameter_values['rv_slope']
        elif self.dictionary['fitrvquad']:
            self.model['Keplerian+Trend'] = self.model['Keplerian'] + parameter_values['rv_intercept'] + (self.t - self.ta)*parameter_values['rv_slope'] + \
                                                                      ((self.t - self.ta)**2)*parameter_values['rv_quad']
        else:
            self.model['Keplerian+Trend'] = self.model['Keplerian']

        # Populate the self.model[instrument]['deterministic'] array. This hosts the full (deterministic) model for each RV instrument.
        for instrument in self.inames:
            self.model[instrument]['deterministic'] = self.model['Keplerian+Trend'][self.instrument_indexes[instrument]] + parameter_values['mu_'+instrument]
            self.model[instrument]['deterministic_variances'] = self.errors[instrument]**2 + parameter_values['sigma_w_'+instrument]**2
            if self.lm_boolean[instrument]:
                self.model[instrument]['LM'] = np.zeros(self.ndatapoints_per_instrument[instrument])
                for i in range(self.lm_n[instrument]):
                    self.model[instrument]['LM'] += parameter_values['theta'+str(i)+'_'+instrument]*self.lm_arguments[instrument][:,i]
                self.model[instrument]['deterministic'] += self.model[instrument]['LM']
            # If the model under consideration is a global model, populate the global model dictionary:
            if self.global_model:
                self.model['global'][self.instrument_indexes[instrument]] = self.model[instrument]['deterministic']
                if evaluate_global_errors:
                    self.model['global_variances'][self.instrument_indexes[instrument]] = self.yerr[self.instrument_indexes[instrument]]**2 + \
                                                                                          parameter_values['sigma_w_'+instrument]**2

    def get_GP_plus_deterministic_model(self, parameter_values, instrument = None):
        if self.global_model:
            if self.dictionary['global_model']['GPDetrend']:
                #residuals = self.residuals #self.y - self.model['global']
                self.dictionary['global_model']['noise_model'].set_parameter_vector(parameter_values)
                self.dictionary['global_model']['noise_model'].yerr = np.sqrt(self.variances)
                self.dictionary['global_model']['noise_model'].compute_GP(X = self.original_GPregressors)
                # Return mean signal plus GP model:
                self.model['GP'] = self.dictionary['global_model']['noise_model'].GP.predict(self.residuals, self.dictionary['global_model']['noise_model'].X, \
                                                                                                   return_var=False, return_cov=False)
                return self.model['global'], self.model['GP'], self.model['global'] + self.model['GP']
            else:
                return self.model['global']
        else:
            if self.dictionary[instrument]['GPDetrend']:
                #residuals = self.residuals#self.data[instrument] - self.model[instrument]['deterministic']
                self.dictionary[instrument]['noise_model'].set_parameter_vector(parameter_values)
                self.model[instrument]['GP'] = self.dictionary[instrument]['noise_model'].GP.predict(self.residuals,self.dictionary[instrument]['noise_model'].X, \
                                               return_var=False, return_cov=False)
                return self.model[instrument]['deterministic'], self.model[instrument]['GP'], self.model[instrument]['deterministic'] + self.model[instrument]['GP']
            else:
                return self.model[instrument]['deterministic']

    def evaluate_model(self, instrument = None, parameter_values = None,
                          all_samples = False, nsamples = 1000, return_samples = False, t = None, GPregressors = None, LMregressors = None,
                          return_err = False, alpha = 0.68, return_components = False, evaluate_transit = False):
        """
        This function evaluates the current lc or rv model given a set of posterior distribution samples and/or parameter values. Example usage:

                             >>> dataset = juliet.load(priors=priors, t_lc = times, y_lc = fluxes, yerr_lc = fluxes_error)
                             >>> results = dataset.fit()
                             >>> transit_model, error68_up, error68_down = results.lc.evaluate('TESS', return_err=True)

        Or:

                             >>> dataset = juliet.load(priors=priors, t_rv = times, y_rv = fluxes, yerr_rv = fluxes_error)
                             >>> results = dataset.fit()
                             >>> rv_model, error68_up, error68_down = results.rv.evaluate('FEROS', return_err=True)

        :param instrument: (optional, string)
        Instrument the user wants to evaluate the model on. It is expected to be given for non-global models, not necessary for global models.

        :param parameter_values: (optional, dict)
        Dictionary containing samples of the posterior distribution or, more generally, parameter valuesin it. Each key is a parameter name (e.g. 'p_p1',
        'q1_TESS', etc.), and inside each of those keys an array of N samples is expected (i.e., parameter_values['p_p1'] is an array of length N). The
        indexes have to be consistent between different parameters.

        :param all_samples: (optional, boolean)
        If True, all posterior samples will be used to evaluate the model. Default is False.

        :param nsamples: (optional, int)
        Number of posterior samples to be used to evaluate the model. Default is 1000 (note each call to this function will sample `nsamples` different samples
        from the posterior, so no two calls are exactly the same).

        :param return_samples: (optional, boolean)
        Boolean indicating whether the user wants the posterior model samples (i.e., the models evaluated in each of the posterior sample draws) to be returned. Default
        is False.

        :param t: (optional, numpy array)
        Array with the times at which the model wants to be evaluated.

        :param GPRegressors: (optional, numpy array)
        Array containing the GP Regressors onto which to evaluate the models. Dimensions must be consistent with input `t`. If model is global, this needs to be a dictionary.

        :param LMRegressors: (optional, numpy array or dictionary)
        If the model is not global, this is an array containing the Linear Regressors onto which to evaluate the model for the input instrument.
        Dimensions must be consistent with input `t`. If model is global, this needs to be a dictionary.

        :param return_err: (optional, boolean)
        If True, this returns the credibility interval on the evaluated model. Default credibility interval is 68%.

        :param alpha: (optional, double)
        Credibility interval for return_err. Default is 0.68, i.e., the 68% credibility interval.

        :param return_components: (optional, boolean)
        If True, each component of the model is returned (i.e., the Gaussian Process component, the Linear Model component, etc.).

        :param evaluate_transit: (optional, boolean)
        If True, the function evaluates only the transit model and not the Gaussian Process or Linear Model components.

        :returns: By default, the function returns the median model as evaluated with the posterior samples. Depending on the options chosen by the user, this can return up to 5 elements (in that order): `model_samples`, `median_model`, `upper_CI`, `lower_CI` and `components`. The first is an array with all the model samples as evaluated from the posterior. The second is the median model. The third and fourth are the uppper and lower Credibility Intervals, and the latter is a dictionary with the model components.

        """
        if evaluate_transit:
            if self.modeltype != 'lc':
                raise Exception("Trying to evaluate a transit (evaluate_transit = True) in a non-lightcurve model is not allowed.")

            # Save LM and GP booleans, turn them off:
            true_lm_boolean = self.lm_boolean[instrument]
            self.lm_boolean[instrument] = False
            if self.global_model:
                true_gp_boolean = self.dictionary['global_model']['GPDetrend']
                self.dictionary['global_model']['GPDetrend'] = False
            else:
                true_gp_boolean = self.dictionary[instrument]['GPDetrend']
                self.dictionary[instrument]['GPDetrend'] = False

        # If no instrument is given, assume user wants a global model evaluation:
        if instrument is None:
            if not self.global_model:
                raise Exception("Input error: an instrument has to be defined for non-global models in order to evaluate the model.")

        if self.modeltype == 'lc':
            nresampling = self.dictionary[instrument].get('nresampling')
            etresampling = self.dictionary[instrument].get('exptimeresampling')
            self.model[instrument]['params'], self.model[instrument]['m'] = init_batman(self.times[instrument], self.dictionary[instrument]['ldlaw'],
                                                                                        nresampling=nresampling, etresampling=etresampling)

        # Save the original inames in the case of non-global models, and set self.inames to the input model. This is because if the model
        # is not global, in general we don't care about generating the models for the other instruments (and in the lightcurve and RV evaluation part,
        # self.inames is used to iterate through the instruments one wants to evaluate the model):

        if not self.global_model:
            original_inames = np.copy(self.inames)
            self.inames = [instrument]
            instruments = self.dictionary.keys()
        else:
            instruments = self.inames
        # Check if user gave input parameter_values dictionary. If that's the case, generate again the
        # full lightcurve/rv model:
        if parameter_values is not None:
            # If return_components, generate the components dictionary:
            if return_components:
                self.log_like_calc = False
                components = {}
            # Now, consider two possible cases. If the user is giving a parameter_values where the dictionary contains *arrays* of values
            # in it, then iterate through all the values in order to calculate the median model. If the dictionary contains only individual
            # values, evaluate the model only at those values:
            parameters = list(self.priors.keys())
            input_parameters = list(parameter_values.keys())
            if type(parameter_values[input_parameters[0]]) is np.ndarray:
                # To generate a median model first generate an output_model_samples array that will save the model at each evaluation. This will
                # save nsamples samples of the posterior model. If all_samples = True, all samples from the posterior are used for the evaluated model
                # (this is slower, but user might not care). First create idx_samples, which will save the indexes of the samples:
                nsampled = len(parameter_values[input_parameters[0]])
                if all_samples:
                    nsamples = nsampled
                    idx_samples = np.arange(nsamples)
                else:
                    idx_samples = np.random.choice(np.arange(nsampled),np.min([nsamples,nsampled]),replace=False)
                    idx_samples = idx_samples[np.argsort(idx_samples)]

<<<<<<< HEAD
                # Create the output_model arrays: these will save on each iteration the full model (lc/rv + GP, output_model_samples), 
                # the GP-only model (GP, output_modelGP_samples) and the lc/rv-only model (lc/rv, output_modelDET_samples) --- the latter ones 
=======
                # Create the output_model arrays: these will save on each iteration the full model (lc/rv + GP, output_model_samples),
                # the GP-only model (GP, output_modelGP_samples) and the lc/rv-only model (lc/rv, output_modelDET_samples) --- the latter ones
>>>>>>> 63d6f17f
                # will make sense only if there is a GP model. If not, it will be a zero-array throughout the evaluation process:
                if t is None:
                    # If user did not give input times, then output samples follow the times on which the model was fitted:
                    if self.global_model:
                        output_model_samples = np.zeros([nsamples,self.ndatapoints_all_instruments])
                    else:
                        output_model_samples = np.zeros([nsamples,self.ndatapoints_per_instrument[instrument]])
                else:
                    # If user gave input times (usually extrapolating from the times the model was fitted on), then
                    # save the number of points in this input array:
                    nt = len(t)
                    # And modify the length of the output samples, which will now be a matrix with dimensions (number of samples, input times):
                    output_model_samples = np.zeros([nsamples,nt])
                    if self.global_model:
                        # If model is global, it means there is an underlying global noise model, so we have to evaluate the model in *all* the instruments
                        # because the GP component is only extractable once we have the full residuals. Because of this, we generate dictionaries that save
                        # the original number of datapoints for each instrument and the original times of each instrument. This is useful because later we
                        # will switch back and forth from the original times (to evaluate the model and get the residuals) to the input times (to generate
                        # predictions):
                        nt_original, original_instrument_times = {}, {}
                        for ginstrument in instruments:
                            nt_original[ginstrument] = len(self.times[ginstrument])
                            original_instrument_times[ginstrument] = np.copy(self.times[ginstrument])
                    else:
                        # If model is not global, we don't care about generating the model for all the instruments --- we do it only for the instrument
                        # of interest. In this case, the nt_original and original_instrument_times are not dictionaries but "simple" arrays saving the
                        # number of datapoints for that instrument and the times for that instrument.
                        nt_original = len(self.times[instrument])
                        original_instrument_times = np.copy(self.times[instrument])
                    if self.modeltype == 'lc':
                        # If we are trying to evaluate a lightcurve mode then, again what we do will depend depending if this is a global model or not. In both,
                        # the idea is to save the lightcurve generating objects both using the input times and the original times:
                        if self.global_model:
                            # If global model, then iterate through all the instruments of the fit. If the TransitFit or TransitFitCatwoman is true,
                            # then generate the model-generating objects for those instruments using both the input times and the model-fit times. Save
                            # those in dictionaries:
                            for ginstrument in instruments:
                                if self.dictionary[ginstrument]['TransitFit'] or self.dictionary[ginstrument]['TransitFitCatwoman']:
                                    nresampling = self.dictionary[ginstrument].get('nresampling')
                                    etresampling = self.dictionary[ginstrument].get('exptimeresampling')
                                    supersample_params, supersample_m = {}, {}
                                    sample_params, sample_m = {}, {}
                                    if not self.dictionary[ginstrument]['TransitFitCatwoman']:
                                        supersample_params[ginstrument],supersample_m[ginstrument] = init_batman(t, self.dictionary[ginstrument]['ldlaw'],
                                                                                                                 nresampling=nresampling, etresampling=etresampling)
                                        sample_params[ginstrument],sample_m[ginstrument] = init_batman(self.times[ginstrument], self.dictionary[ginstrument]['ldlaw'],
                                                                                                       nresampling=nresampling, etresampling=etresampling)
                                    else:
                                        supersample_params[ginstrument],supersample_m[ginstrument] = init_catwoman(t, self.dictionary[ginstrument]['ldlaw'],
                                                                                                                   nresampling=nresampling, etresampling=etresampling)
                                        sample_params[ginstrument],sample_m[ginstrument] = init_catwoman(self.times[ginstrument], self.dictionary[ginstrument]['ldlaw'],
                                                                                                         nresampling=nresampling, etresampling=etresampling)
                        else:
                            # If model is not global, the variables saved are not dictionaries but simply the objects, as we are just going to evaluate the
                            # model for one dataset (the one of the input instrument):
                            if self.dictionary[instrument]['TransitFit'] or self.dictionary[instrument]['TransitFitCatwoman']:
                                nresampling = self.dictionary[instrument].get('nresampling')
                                etresampling = self.dictionary[instrument].get('exptimeresampling')
                                if not self.dictionary[instrument]['TransitFitCatwoman']:
                                    supersample_params,supersample_m = init_batman(t, self.dictionary[instrument]['ldlaw'],
                                                                                   nresampling=nresampling, etresampling=etresampling)
                                    sample_params,sample_m = init_batman(self.times[instrument], self.dictionary[instrument]['ldlaw'],
                                                                         nresampling=nresampling, etresampling=etresampling)
                                else:
                                    supersample_params,supersample_m = init_catwoman(t, self.dictionary[instrument]['ldlaw'],
                                                                                     nresampling=nresampling, etresampling=etresampling)
                                    sample_params,sample_m = init_catwoman(self.times[instrument], self.dictionary[instrument]['ldlaw'],
                                                                           nresampling=nresampling, etresampling=etresampling)
                    else:
                        # If we are trying to evaluate radial-velocities, we don't need to generate objects because radvel receives the times as inputs
                        # on each call. In this case then we save the original times (self.t has *all* the times of all the instruments) and instrument
                        # indexes (remember self.t[self.instrument_indexes[yourinstrument]] returns the times of yourinstrument):
                        original_t = np.copy(self.t)
                        if self.global_model:
                            # If global model, copy all the possible instrument indexes to the original_instrument_indexes:
                            original_instrument_indexes = self.instrument_indexes.copy()
                        else:
                            # If not global, assume indexes for selected instrument are all the user-inputted t's. Also, save only the instrument
                            # indexes corresponding to the instrument of interest. The others don't matter so we don't save them:
                            original_instrument_index = self.instrument_indexes[instrument]
                        dummy_indexes = np.arange(len(t))
                # Fill the components dictionary in case return_components is true; use the output_model_samples for the size of each component array.
                # If global model, and the model being evaluated is a lightcurve, remember to give back one planet component per instrument because
                # each instrument might have different limb-darkening laws. To this, end, in that case, the components['p'+str(i)] dictionary is, itself,
                # a dictionary. Same thing for the components['transit'] dictionary:
                if return_components:
                    for i in self.numbering:
                        if self.global_model and self.modeltype == 'lc':
                            components['p'+str(i)] = {}
                            for ginstrument in instruments:
                                components['p'+str(i)][ginstrument] = np.zeros(output_model_samples.shape)
                        else:
                            components['p'+str(i)] = np.zeros(output_model_samples.shape)
                    if self.global_model:
                        components['lm'] = {}
                        for ginstrument in instruments:
                            components['lm'][ginstrument] = np.zeros(output_model_samples.shape)
                    else:
                        components['lm'] = np.zeros(output_model_samples.shape)
                    if self.modeltype == 'lc':
                        if self.global_model:
                            components['transit'] = {}
                            for ginstrument in instruments:
                                components['transit'][ginstrument] = np.zeros(output_model_samples.shape)
                        else:
                            components['transit'] = np.zeros(output_model_samples.shape)
                    else:
                        components['keplerian'] = np.zeros(output_model_samples.shape)
                        components['trend'] = np.zeros(output_model_samples.shape)
                        if self.global_model:
                            components['mu'] = {}
                            for ginstrument in instruments:
                                components['mu'][ginstrument] = np.zeros(output_model_samples.shape[0])
                        else:
                            components['mu'] = np.zeros(output_model_samples.shape[0])

                # IF GP detrend, there is an underlying GP being applied. Generate arrays that will save the GP and deterministic component:
                if self.global_model:
                    if self.dictionary['global_model']['GPDetrend']:
                        output_modelGP_samples = np.copy(output_model_samples)
                        output_modelDET_samples = np.copy(output_model_samples)
                else:
                    if self.dictionary[instrument]['GPDetrend']:
                        output_modelGP_samples = np.copy(output_model_samples)
                        output_modelDET_samples = np.copy(output_model_samples)

                # Create dictionary that saves the current parameter_values to evaluate:
                current_parameter_values = dict.fromkeys(parameters)

                # Having defined everything, we now finally start evaluation the model. First go through all parameters in the prior; fix the ones
                # which are fixed:
                for parameter in parameters:
                    if self.priors[parameter]['distribution'] == 'fixed':
                        current_parameter_values[parameter] = self.priors[parameter]['hyperparameters']

                # If extrapolating the model, save the current GPregressors and current linear
                # regressors. Save the input GPRegressors to the self.dictionary. Note this is done because
                # we won't be evaluating the likelihood on each iteration, so we don't need the original GP Regressors,
                # but only the input ones ad the residuals are generated deterministically. These residuals are passed
                # to the GP objet to generate samples from the GP. This latter is not true for the linear model, because it
                # is a determinisitc model an needs to be evaluated on each iteration on both the input regressors of the
                # fit (to generate the residuals) and on the input regressors to this function (to generate predictions):
                if t is not None:
                    if self.global_model:
                        original_lm_arguments  = np.copy(self.lm_arguments)
                        if self.dictionary['global_model']['GPDetrend']:
                            self.original_GPregressors = np.copy(self.dictionary['global_model']['noise_model'].X)
                            self.dictionary['global_model']['noise_model'].X = GPregressors
                            if GPregressors is None:
                                raise Exception("\t Gobal model has a GP, and requires a GPregressors to be inputted to be evaluated.")
                    else:
                        if self.dictionary[instrument]['GPDetrend']:
                            self.dictionary[instrument]['noise_model'].X = GPregressors
                            if GPregressors is None:
                                raise Exception("\t Model for instrument "+instrument+" has a GP, and requires a GPregressors to be inputted to be evaluated.")
                        if self.lm_boolean[instrument]:
                            original_lm_arguments  = np.copy(self.lm_arguments[instrument])

                # Now iterate through all samples:
                counter = 0
                for i in idx_samples:
                    # Get parameters for the i-th sample:
                    for parameter in input_parameters:
                        # Populate the current parameter_values
                        current_parameter_values[parameter] = parameter_values[parameter][i]

                    # Evaluate rv/lightcurve at the current parameter values, calculate residuals, save them:
                    if self.modeltype == 'lc':
                        self.generate_lc_model(current_parameter_values, evaluate_lc = True)
                    else:
                        self.generate_rv_model(current_parameter_values, evaluate_global_errors = True)

                    # Save residuals (and global errors, in the case of global models):
                    if self.global_model:
                        self.residuals = self.y - self.model['global']
                        self.variances = self.model['global_variances']
                    else:
                        self.residuals = self.data[instrument] - self.model[instrument]['deterministic']

                    # If extrapolating (t is not None), evaluate the extrapolated model with a lightcurve/rv model
                    # considering the input times and not the current dataset times:
                    if t is not None:
                        if self.modeltype == 'lc':
                            if self.global_model:
                                # If global model, set all super-sample objects to evaluate at the input times:
                                for ginstrument in instruments:
                                    if self.dictionary[ginstrument]['TransitFit'] or self.dictionary[ginstrument]['TransitFitCatwoman']:
                                        self.model[ginstrument]['params'], self.model[ginstrument]['m'] = supersample_params[ginstrument],supersample_m[ginstrument]
                                    if self.lm_boolean[ginstrument]:
                                        self.lm_arguments[ginstrument] = LMregressors[ginstrument]
                                    self.model[ginstrument]['ones'] = np.ones(nt)
                                    self.ndatapoints_per_instrument[ginstrument] = nt
                                    self.instrument_indexes[ginstrument] = dummy_indexes
                                original_inames = np.copy(self.inames)
                                self.inames = [instrument]
                                self.generate_lc_model(current_parameter_values, evaluate_global_errors = False, evaluate_lc = True)
                                self.inames = original_inames
                            else:
                                # If not, set them only for the instrument of interest:
                                if self.dictionary[instrument]['TransitFit'] or self.dictionary[instrument]['TransitFitCatwoman']:
                                    self.model[instrument]['params'], self.model[instrument]['m'] = supersample_params,supersample_m
                                if self.lm_boolean[instrument]:
                                    self.lm_arguments[instrument] = LMregressors
                                self.model[instrument]['ones'] = np.ones(nt)
                                self.ndatapoints_per_instrument[instrument] = nt
                                # Generate lightcurve model:
                                self.generate_lc_model(current_parameter_values, evaluate_global_errors = False, evaluate_lc = True)
                        else:
                            # As with the lc case, RV model set-up depends on whether the model is global or not:
                            self.t = t
                            if self.global_model:
                                # If global, in the model evaluation part (generate_rv_model function), the model for each instrument is evaluated at
                                # certain indexes self.instrument_indexes[instrument]. We here decide that on each instrument we will evaluate the model
                                # at all the input times t (this is what the dummy_index variable does), so we fill up this dictionary with that.
                                self.model['global'] = np.ones(len(t))
                                for ginstrument in instruments:
                                    if self.lm_boolean[ginstrument]:
                                        self.lm_arguments[ginstrument] = LMregressors[ginstrument]
                                    self.times[ginstrument] = t
                                    self.instrument_indexes[ginstrument] = dummy_indexes
                                # Generate RV model only for the instrument under consideration:
                                original_inames = np.copy(self.inames)
                                self.inames = [instrument]
                                self.generate_rv_model(current_parameter_values, evaluate_global_errors = False)
                                self.inames = original_inames
                            else:
                                self.times[instrument] = t
                                self.instrument_indexes[instrument] = dummy_indexes
                                if self.lm_boolean[instrument]:
                                    self.lm_arguments[instrument] = LMregressors
                                # Generate RV model:
                                self.generate_rv_model(current_parameter_values, evaluate_global_errors = False)

                    if self.global_model:
                        if self.dictionary['global_model']['GPDetrend']:
                            output_modelDET_samples[counter,:], output_modelGP_samples[counter,:], output_model_samples[counter,:] = \
                                                                     self.get_GP_plus_deterministic_model(current_parameter_values, \
                                                                                                             instrument = instrument)
                        else:
                            output_model_samples[counter,:] = self.get_GP_plus_deterministic_model(current_parameter_values, \
                                                                                                  instrument = instrument)
                    else:
                        if self.dictionary[instrument]['GPDetrend']:
                            output_modelDET_samples[counter,:], output_modelGP_samples[counter,:], output_model_samples[counter,:] = \
                                                                     self.get_GP_plus_deterministic_model(current_parameter_values, \
                                                                                                             instrument = instrument)
                        else:
                            output_model_samples[counter,:] = self.get_GP_plus_deterministic_model(current_parameter_values, \
                                                                                                  instrument = instrument)

                    # Now, if user wants component back, again all depends if global model is on or not but only for the lightcurves
                    # (which depend on limb-darkening). For the RVs it doesn't matter except for 'mu' (the systemic velocity), which
                    # for global models is actually a dictionary:
                    if return_components:
                        if self.modeltype == 'lc':
                            if self.global_model:
                                # If it is, then the components['p'+str(i)] dictionary will have to be a dictionary on itself,
                                # such that we return the global transit model for each of the instruments. Same thing for the
                                # components['transit'] dictionary.
                                for ginstrument in instruments:
                                    transit = 0.
                                    for i in self.numbering:
                                        components['p'+str(i)][ginstrument][counter,:] = self.model[ginstrument]['p'+str(i)]
                                        transit += (components['p'+str(i)][ginstrument][counter,:] - 1.)
                                    components['transit'][ginstrument][counter,:] = 1. + transit
                            else:
                                transit = 0.
                                for i in self.numbering:
                                    components['p'+str(i)][counter,:] = self.model[instrument]['p'+str(i)]
                                    transit += (components['p'+str(i)][counter,:] - 1.)
                                components['transit'][counter,:] = 1. + transit
                        else:
                            for i in self.numbering:
                                components['p'+str(i)][counter,:] = self.model['p'+str(i)]
                            components['trend'][counter,:] = self.model['Keplerian+Trend'] - self.model['Keplerian']
                            components['keplerian'][counter,:] = self.model['Keplerian']
                            if self.global_model:
                                for ginstrument in instruments:
                                    components['mu'][ginstrument][counter] = current_parameter_values['mu_'+ginstrument]
                            else:
                                components['mu'][counter] = current_parameter_values['mu_'+instrument]
                        if self.global_model:
                            for ginstrument in instruments:
                                if self.lm_boolean[ginstrument]:
                                    components['lm'][ginstrument][counter,:] = self.model[ginstrument]['LM']
                        else:
                            if self.lm_boolean[instrument]:
                                components['lm'][counter,:] = self.model[instrument]['LM']

                    # Rollback in case t is not None:
                    if t is not None:
                        if self.global_model:
                            self.instrument_indexes = original_instrument_indexes.copy()
                            for ginstrument in instruments:
                                self.times[ginstrument] = original_instrument_times[ginstrument]
                                if self.modeltype == 'lc':
                                    if self.dictionary[ginstrument]['TransitFit'] or self.dictionary[ginstrument]['TransitFitCatwoman']:
                                        self.model[ginstrument]['params'], self.model[ginstrument]['m'] = sample_params[ginstrument],sample_m[ginstrument]
                                    if self.lm_boolean[ginstrument]:
                                        self.lm_arguments[ginstrument] = original_lm_arguments[ginstrument]
                                    self.model[ginstrument]['ones'] = np.ones(nt_original[ginstrument])
                                else:
                                    self.t = original_t
                                    self.model['global'] = np.ones(len(original_t))
                                self.ndatapoints_per_instrument[ginstrument] = nt_original[ginstrument]
                        else:
                            self.times[instrument] = original_instrument_times
                            if self.modeltype == 'lc':
                                if self.dictionary[instrument]['TransitFit']:
                                    self.model[instrument]['params'], self.model[instrument]['m'] = sample_params,sample_m
                                if self.lm_boolean[instrument]:
                                    self.lm_arguments[instrument] = original_lm_arguments
                                self.model[instrument]['ones'] = np.ones(nt_original)
                            else:
                                self.t = original_t
                                self.instrument_indexes[instrument] = original_instrument_index
                            self.ndatapoints_per_instrument[instrument] = nt_original

                    counter += 1
                # If return_error is on, return upper and lower sigma (alpha x 100% CI) of the model(s):
                if return_err:
                    m_output_model, u_output_model, l_output_model = np.zeros(output_model_samples.shape[1]),\
                                                                     np.zeros(output_model_samples.shape[1]),\
                                                                     np.zeros(output_model_samples.shape[1])
                    if self.global_model:
                        if self.dictionary['global_model']['GPDetrend']:
                            mDET_output_model, uDET_output_model, lDET_output_model = np.copy(m_output_model), np.copy(u_output_model), \
                                                                                   np.copy(l_output_model)

                            mGP_output_model, uGP_output_model, lGP_output_model = np.copy(m_output_model), np.copy(u_output_model), \
                                                                                   np.copy(l_output_model)
                        for i in range(output_model_samples.shape[1]):
                            m_output_model[i], u_output_model[i], l_output_model[i] = get_quantiles(output_model_samples[:,i], alpha = alpha)
                            if self.dictionary['global_model']['GPDetrend']:
                                mDET_output_model[i], uDET_output_model[i], lDET_output_model[i] = get_quantiles(output_modelDET_samples[:,i], alpha = alpha)
                                mGP_output_model[i], uGP_output_model[i], lGP_output_model[i] = get_quantiles(output_modelGP_samples[:,i], alpha = alpha)
                        if self.dictionary['global_model']['GPDetrend']:
                            self.model['deterministic'], self.model['GP'] = mDET_output_model, mGP_output_model
                            self.model['deterministic_uerror'], self.model['GP_uerror'] = uDET_output_model, uGP_output_model
                            self.model['deterministic_lerror'], self.model['GP_lerror'] = lDET_output_model, lGP_output_model
                    else:
                        if self.dictionary[instrument]['GPDetrend']:
                            mDET_output_model, uDET_output_model, lDET_output_model = np.copy(m_output_model), np.copy(u_output_model), \
                                                                                   np.copy(l_output_model)

                            mGP_output_model, uGP_output_model, lGP_output_model = np.copy(m_output_model), np.copy(u_output_model), \
                                                                                   np.copy(l_output_model)
                        for i in range(output_model_samples.shape[1]):
                            m_output_model[i], u_output_model[i], l_output_model[i] = get_quantiles(output_model_samples[:,i], alpha = alpha)
                            if self.dictionary[instrument]['GPDetrend']:
                                mDET_output_model[i], uDET_output_model[i], lDET_output_model[i] = get_quantiles(output_modelDET_samples[:,i], alpha = alpha)
                                mGP_output_model[i], uGP_output_model[i], lGP_output_model[i] = get_quantiles(output_modelGP_samples[:,i], alpha = alpha)
                        if self.dictionary[instrument]['GPDetrend']:
                            self.model[instrument]['deterministic'], self.model[instrument]['GP'] = mDET_output_model, mGP_output_model
                            self.model[instrument]['deterministic_uerror'], self.model[instrument]['GP_uerror'] = uDET_output_model, uGP_output_model
                            self.model[instrument]['deterministic_lerror'], self.model[instrument]['GP_lerror'] = lDET_output_model, lGP_output_model
                else:
                    output_model = np.median(output_model_samples,axis=0)
                    if self.global_model:
                        if self.dictionary['global_model']['GPDetrend']:
                            self.model['deterministic'], self.model['GP'] = np.median(output_modelDET_samples,axis=0), \
                                                                            np.median(output_modelGP_samples,axis=0)
                    else:
                        if self.dictionary[instrument]['GPDetrend']:
                            self.model[instrument]['deterministic'], self.model[instrument]['GP'] = np.median(output_modelDET_samples,axis=0), \
                                                                                          np.median(output_modelGP_samples,axis=0)

                # If return_components is true, generate the median models for each part of the full model:
                if return_components:
                    if self.modeltype == 'lc':
                        if self.global_model:
                            for k in components.keys():
                                for ginstrument in instruments:
                                    components[k][ginstrument] = np.median(components[k][ginstrument],axis=0)
                        else:
                            for k in components.keys():
                                components[k] = np.median(components[k],axis=0)
                    else:
                        for i in self.numbering:
                            components['p'+str(i)] = np.median(components['p'+str(i)], axis = 0)
                        components['trend'] = np.median(components['trend'], axis = 0)
                        components['keplerian'] = np.median(components['keplerian'], axis = 0)
                        if self.global_model:
                            for ginstrument in instruments:
                                components['mu'][ginstrument] = np.median(components['mu'][ginstrument])
                        else:
                            components['mu'] = np.median(components['mu'], axis=0)
            else:
                if self.modeltype == 'lc':
                    self.generate_lc_model(parameter_values,evaluate_lc = True)
                else:
                    self.generate_rv_model(parameter_values)

                if self.global_model:
                    self.residuals = self.y - self.model['global']
                    self.variances = self.model['global_variances']
                    if self.dictionary['global_model']['GPDetrend']:
                        self.model['deterministic'], self.model['GP'], output_model = self.get_GP_plus_deterministic_model(parameter_values)
                    else:
                        output_model = self.get_GP_plus_deterministic_model(parameter_values)
                    if return_components:
                        if self.modeltype == 'lc':
                            for ginstrument in instruments:
                                transit = 0.
                                for i in self.numbering:
                                    components['p'+str(i)][ginstrument] = self.model[ginstrument]['p'+str(i)]
                                    transit += (components['p'+str(i)][ginstrument] - 1.)
                                components['transit'][ginstrument] = 1. + transit
                        else:
                            for i in self.numbering:
                                components['p'+str(i)] = self.model['p'+str(i)]
                            components['trend'] = self.model['Keplerian+Trend'] - self.model['Keplerian']
                            components['keplerian'] = self.model['Keplerian']
                            for ginstrument in instruments:
                                components['mu'][ginstrument] = parameter_values['mu_'+instrument]
                        for ginstrument in instruments:
                            if self.lm_boolean[ginstrument]:
                                components['lm'][ginstrument] = self.model[ginstrument]['LM']
                else:
                    self.residuals = self.data[instrument] - self.model[instrument]['deterministic']
                    if self.dictionary[instrument]['GPDetrend']:
                        self.model['deterministic'], self.model['GP'], output_model = self.get_GP_plus_deterministic_model(parameter_values, instrument = instrument)
                    else:
                        output_model = self.get_GP_plus_deterministic_model(parameter_values, instrument = instrument)
                    if return_components:
                        if self.modeltype == 'lc':

                            transit = 0.
                            for i in self.numbering:
                                components['p'+str(i)] = self.model[instrument]['p'+str(i)]
                                transit += (components['p'+str(i)] - 1.)
                            components['transit'] = 1. + transit
                        else:
                            for i in self.numbering:
                                components['p'+str(i)] = self.model['p'+str(i)]
                            components['trend'] = self.model['Keplerian+Trend'] - self.model['Keplerian']
                            components['keplerian'] = self.model['Keplerian']
                            components['mu'] = parameter_values['mu_'+instrument]
                        if self.lm_boolean[instrument]:
                            components['lm'] = self.model[instrument]['LM']
        else:
<<<<<<< HEAD
         
            x = self.evaluate_model(instrument = instrument, parameter_values = self.posteriors, all_samples = all_samples,
                                              nsamples = nsamples, return_samples = return_samples, t = t, GPregressors = GPregressors,
                                              LMregressors = LMregressors, return_err = return_err, return_components = return_components, alpha = alpha,
=======

            x = self.evaluate_model(instrument = instrument, parameter_values = self.posteriors, resampling = resampling, \
                                              nresampling = nresampling, etresampling = etresampling, all_samples = all_samples, \
                                              nsamples = nsamples, return_samples = return_samples, t = t, GPregressors = GPregressors, \
                                              LMregressors = LMregressors, return_err = return_err, return_components = return_components, alpha = alpha, \
>>>>>>> 63d6f17f
                                              evaluate_transit = evaluate_transit)
            if return_samples:
                if return_err:
                    if return_components:
                        output_model_samples, m_output_model, u_output_model, l_output_model, components = x
                    else:
                        output_model_samples, m_output_model, u_output_model, l_output_model = x
                else:
                    if return_components:
                        output_model_samples,output_model,components = x
                    else:
                        output_model_samples,output_model = x
            else:
                if return_err:
                    if return_components:
                        m_output_model, u_output_model, l_output_model, components = x
                    else:
                        m_output_model, u_output_model, l_output_model = x
                else:
                    if return_components:
                        output_model, components = x
                    else:
                        output_model = x

<<<<<<< HEAD
=======
        if (resampling is not None) and (self.modeltype == 'lc') and (instrument is not None):
             # get lc, return, then turn all back to normal:
             if self.dictionary[instrument]['resampling']:
                 self.model[instrument]['params'], self.model[instrument]['m'] = init_batman(self.times[instrument], self.dictionary[instrument]['ldlaw'],\
                                                                                                  nresampling = self.dictionary[instrument]['nresampling'],\
                                                                                                  etresampling = self.dictionary[instrument]['exptimeresampling'])
             else:
                 self.model[instrument]['params'], self.model[instrument]['m'] = init_batman(self.times[instrument], self.dictionary[instrument]['ldlaw'])

>>>>>>> 63d6f17f
        if not self.global_model:
            # Return original inames back in case of non-global models:
            self.inames = original_inames

        if evaluate_transit:
            # Turn LM and GPs back on:
            self.lm_boolean[instrument] =true_lm_boolean
            if self.global_model:
                self.dictionary['global_model']['GPDetrend'] = true_gp_boolean
            else:
                self.dictionary[instrument]['GPDetrend'] = true_gp_boolean

        if return_samples:
            if return_err:
                if return_components:
                    return output_model_samples, m_output_model, u_output_model, l_output_model, components
                else:
                    return output_model_samples, m_output_model, u_output_model, l_output_model
            else:
                if return_components:
                    return output_model_samples,output_model, components
                else:
                    return output_model_samples,output_model
        else:
            if return_err:
                if return_components:
                    return m_output_model, u_output_model, l_output_model, components
                else:
                    return m_output_model, u_output_model, l_output_model
            else:
                if return_components:
                    return output_model, components
                else:
                    return output_model

    def generate_lc_model(self, parameter_values, evaluate_global_errors = True, evaluate_lc = False):
        self.modelOK = True
        # If TTV parametrization is 'T' for planet i, store transit times. Check only if the noTflag is False (which implies
        # at least one planet uses the T-parametrization):
        if self.Tflag:
            planet_t0,planet_P = {},{}
            all_Ts, all_ns = {}, {}
            for i in self.numbering:
                if self.Tparametrization[i]:
                    all_Ts[i], all_ns[i] = np.array([]), np.array([])
                    for instrument in self.inames:
                        for transit_number in self.dictionary[instrument]['TTVs'][int(i)]['transit_number']:
                            all_Ts[i] = np.append(all_Ts[i], parameter_values['T_p'+str(i)+'_'+instrument+'_'+str(transit_number)])
                            all_ns[i] = np.append(all_ns[i], transit_number)
                    # If evaluate_lc flag is on, this means user is evaluating lightcurve. Here we do some tricks as to only evaluate
                    # models in the user-defined instrument (to speed up evaluation), so in that case we use the posterior t0 and P
                    # actually taken from the T-samples:
                    if not evaluate_lc:
                        XY,Y,X,X2 = np.sum(all_Ts[i]*all_ns[i])/self.N_TTVs[i],np.sum(all_Ts[i])/self.N_TTVs[i],np.sum(all_ns[i])/self.N_TTVs[i], np.sum(all_ns[i]**2)/self.N_TTVs[i]
                        # Get slope:
                        planet_P[i] = (XY - X*Y)/(X2 - (X**2))
                        # Intercept:
                        planet_t0[i] = Y - planet_P[i]*X
                    else:
                        planet_t0[i], planet_P[i] = parameter_values['t0_p'+str(i)], parameter_values['P_p'+str(i)]
        # Start loop to populate the self.model[instrument]['deterministic_model'] array, which will host the complete lightcurve for a given
        # instrument (including flux from all the planets). Do the for loop per instrument for the parameter extraction, so in the
        # future we can do, e.g., wavelength-dependant rp/rs.
        for instrument in self.inames:
            # Set full array to ones by copying:
            self.model[instrument]['M'] = np.copy(self.model[instrument]['ones'])
            # If transit fit is on, then model the transit lightcurve:
            if self.dictionary[instrument]['TransitFit']:
                # Extract and set the limb-darkening coefficients for the instrument:
                if self.dictionary[instrument]['ldlaw'] != 'linear':
                    coeff1, coeff2 = reverse_ld_coeffs(self.dictionary[instrument]['ldlaw'], parameter_values['q1_'+self.ld_iname[instrument]],\
                                                       parameter_values['q2_'+self.ld_iname[instrument]])
                else:
                    coeff1 = parameter_values['q1_'+self.ld_iname[instrument]]

                # First (1) check if TTV mode is activated. If it is not, simply save the sampled planet periods and time-of transit centers for check
                # in the next round of iteration (see below). If it is, depending on the parametrization, either shift the time-indexes accordingly (see below
                # comments for details).
                cP, ct0 = {}, {}
                for i in self.numbering:
                    # Check if we will be fitting for TTVs. If not, all goes as usual. If we are, check which parametrization (dt or T):
                    if not self.dictionary[instrument]['TTVs'][i]['status']:
                        t0, P = parameter_values['t0_p'+str(i)], parameter_values['P_p'+str(i)]
                        cP[i], ct0[i] = P, t0
                    else:
                        # If TTVs is on for planet i, compute the expected time of transit, and shift it. For this, use information encoded in the prior
                        # name; if, e.g., dt_p1_TESS1_-2, then n = -2 and the time of transit (with TTV) = t0 + n*P + dt_p1_TESS1_-2 in the case of the dt
                        # parametrization. In the case of the T-parametrization, the time of transit with TTV would be T_p1_TESS1_-2, and the period and t0
                        # will be derived from there from the least-squares slope and intercept, respectively, to the T's. Compute transit
                        # model assuming that time-of-transit; repeat for all the transits. Generally users will not do TTV analyses, so set this latter
                        # case to be the most common one by default in the if-statement:
                        dummy_time = np.copy(self.times[instrument])
                        if self.dictionary[instrument]['TTVs'][i]['parametrization'] == 'dt':
                            t0, P = parameter_values['t0_p'+str(i)], parameter_values['P_p'+str(i)]
                            cP[i], ct0[i] = P, t0
                            for transit_number in self.dictionary[instrument]['TTVs'][int(i)]['transit_number']:
                                transit_time = t0 + transit_number*P + parameter_values['dt_p'+str(i)+'_'+instrument+'_'+str(transit_number)]
                                # This implicitly sets maximum transit duration to P/2 days:
                                idx = np.where(np.abs(self.times[instrument]-transit_time)<P/4.)[0]
                                dummy_time[idx] = self.times[instrument][idx] - parameter_values['dt_p'+str(i)+'_'+instrument+'_'+str(transit_number)]
                        else:
                            t0, P = planet_t0[i], planet_P[i]
                            for transit_number in self.dictionary[instrument]['TTVs'][int(i)]['transit_number']:
                                dt = parameter_values['T_p'+str(i)+'_'+instrument+'_'+str(transit_number)] - (t0 + transit_number*P)
                                # This implicitly sets maximum transit duration to P/2 days:
                                idx = np.where(np.abs(self.times[instrument]-parameter_values['T_p'+str(i)+'_'+instrument+'_'+str(transit_number)])<P/4.)[0]
                                dummy_time[idx] = self.times[instrument][idx] - dt
                            cP[i], ct0[i] = P, t0
                # Whether there are TTVs or not, and before anything continues, check the periods are chronologically ordered (this is to avoid multiple modes
                # due to periods "jumping" between planet numbering):
                first_time = True
                for i in self.numbering:
                    if first_time:
                        ccP = cP[i]#parameter_values['P_p'+str(i)]
                        first_time = False
                    else:
                        if ccP < cP[i]:#parameter_values['P_p'+str(i)]:
                            ccP = cP[i]#parameter_values['P_p'+str(i)]
                        else:
                            self.modelOK = False
                            return False

                # Once all is OK with the periods and time-of-transit centers, loop through all the planets, getting the lightcurve model for each:
                for i in self.numbering:
                    P, t0 = cP[i], ct0[i]
                    if self.dictionary['efficient_bp'][i]:
                        if not self.dictionary['fitrho']:
                            a,r1,r2   = parameter_values['a_p'+str(i)], parameter_values['r1_p'+str(i)],\
                                        parameter_values['r2_p'+str(i)]
                        else:
                            rho,r1,r2 = parameter_values['rho'], parameter_values['r1_p'+str(i)],\
                                        parameter_values['r2_p'+str(i)]
                            a = ((rho*G*((P*24.*3600.)**2))/(3.*np.pi))**(1./3.)
                        if r1 > self.Ar:
                            b,p = (1+self.pl)*(1. + (r1-1.)/(1.-self.Ar)),\
                                  (1-r2)*self.pl + r2*self.pu
                        else:
                            b,p = (1. + self.pl) + np.sqrt(r1/self.Ar)*r2*(self.pu-self.pl),\
                                  self.pu + (self.pl-self.pu)*np.sqrt(r1/self.Ar)*(1.-r2)
                    else:
                       if not self.dictionary['fitrho']:
                           if not self.dictionary[instrument]['TransitFitCatwoman']:
                               a,b,p = parameter_values['a_p'+str(i)], parameter_values['b_p'+str(i)],\
                                       parameter_values['p_p'+str(i)]
                           else:
                               a,b,p1,p2,phi = parameter_values['a_p'+str(i)], parameter_values['b_p'+str(i)],\
                                            parameter_values['p1_p'+str(i)], parameter_values['p2_p'+str(i)], \
                                            parameter_values['phi_p'+str(i)]
                               p = np.min([p1,p2])
                       else:
                           if not self.dictionary[instrument]['TransitFitCatwoman']:
                                rho,b,p = parameter_values['rho'], parameter_values['b_p'+str(i)],\
                                          parameter_values['p_p'+str(i)]
                           else:
                                rho,b,p1,p2,phi = parameter_values['rho'], parameter_values['b_p'+str(i)],\
                                               parameter_values['p1_p'+str(i)], parameter_values['p2_p'+str(i)],\
                                               parameter_values['phi_p'+str(i)]
                                p = np.min([p1,p2])
                           a = ((rho*G*((P*24.*3600.)**2))/(3.*np.pi))**(1./3.)

                    # Now extract eccentricity and omega depending on the used parametrization for each planet:
                    if self.dictionary['ecc_parametrization'][i] == 0:
                        ecc,omega = parameter_values['ecc_p'+str(i)], parameter_values['omega_p'+str(i)]
                    elif self.dictionary['ecc_parametrization'][i] == 1:
                        ecc = np.sqrt(parameter_values['ecosomega_p'+str(i)]**2+parameter_values['esinomega_p'+str(i)]**2)
                        omega = np.arctan2(parameter_values['esinomega_p'+str(i)],parameter_values['ecosomega_p'+str(i)])*180./np.pi
                    else:
                        ecc = parameter_values['secosomega_p'+str(i)]**2+parameter_values['sesinomega_p'+str(i)]**2
                        omega = np.arctan2(parameter_values['sesinomega_p'+str(i)],parameter_values['secosomega_p'+str(i)])*180./np.pi

                    # Generate lightcurve for the current planet if ecc is OK:
                    if ecc > self.ecclim:
                        self.modelOK = False
                        return False
                    else:
                        ecc_factor = (1. + ecc*np.sin(omega * np.pi/180.))/(1. - ecc**2)
                        inc_inv_factor = (b/a)*ecc_factor
                        if not (b>1.+p or inc_inv_factor >=1.):
                            self.model[instrument]['params'].t0 = t0
                            self.model[instrument]['params'].per = P
                            self.model[instrument]['params'].a = a
                            self.model[instrument]['params'].inc = np.arccos(inc_inv_factor)*180./np.pi
                            self.model[instrument]['params'].ecc = ecc
                            self.model[instrument]['params'].w = omega
                            if not self.dictionary[instrument]['TransitFitCatwoman']:
                                self.model[instrument]['params'].rp = p
                            else:
                                self.model[instrument]['params'].rp = p1
                                self.model[instrument]['params'].rp2 = p2
                                self.model[instrument]['params'].phi = phi
                            if self.dictionary[instrument]['ldlaw'] != 'linear':
                               self.model[instrument]['params'].u = [coeff1, coeff2]
                            else:
                               self.model[instrument]['params'].u = [coeff1]
                            # If TTVs is on for planet i, compute the expected time of transit, and shift it. For this, use information encoded in the prior
                            # name; if, e.g., dt_p1_TESS1_-2, then n = -2 and the time of transit (with TTV) = t0 + n*P + dt_p1_TESS1_-2. Compute transit
                            # model assuming that time-of-transit; repeat for all the transits. Generally users will not do TTV analyses, so set this latter
                            # case to be the most common one by default in the if-statement:
                            if not self.dictionary[instrument]['TTVs'][i]['status']:
                                # If log_like_calc is True (by default during juliet.fit), don't bother saving the lightcurve of planet p_i:
                                if self.log_like_calc:
                                    self.model[instrument]['M'] += self.model[instrument]['m'].light_curve(self.model[instrument]['params']) - 1.
                                else:
                                    self.model[instrument]['p'+str(i)] = self.model[instrument]['m'].light_curve(self.model[instrument]['params'])
                                    self.model[instrument]['M'] += self.model[instrument]['p'+str(i)] - 1.
                            else:
                                if not self.dictionary[instrument]['TransitFitCatwoman']:
                                    if self.dictionary[instrument]['resampling']:
                                        pm, m = init_batman(dummy_time, self.dictionary[instrument]['ldlaw'], \
                                                                 nresampling = self.dictionary[instrument]['nresampling'], \
                                                                 etresampling = self.dictionary[instrument]['exptimeresampling'])
                                    else:
                                        pm, m = init_batman(dummy_time, self.dictionary[instrument]['ldlaw'])
                                else:
                                    if self.dictionary[instrument]['resampling']:
                                        pm, m = init_catwoman(dummy_time, self.dictionary[instrument]['ldlaw'], \
                                                                 nresampling = self.dictionary[instrument]['nresampling'], \
                                                                 etresampling = self.dictionary[instrument]['exptimeresampling'])
                                    else:
                                        pm, m = init_catwoman(dummy_time, self.dictionary[instrument]['ldlaw'])
                                # If log_like_calc is True (by default during juliet.fit), don't bother saving the lightcurve of planet p_i:
                                if self.log_like_calc:
                                    self.model[instrument]['M'] += m.light_curve(self.model[instrument]['params']) - 1.
                                else:
                                    self.model[instrument]['p'+str(i)] = m.light_curve(self.model[instrument]['params'])
                                    self.model[instrument]['M'] += self.model[instrument]['p'+str(i)] - 1.

                        else:
                            self.modelOK = False
                            return False

            # Once either the transit model is generated or after populating the full_model with ones if no transit fit is on,
            # convert the lightcurve so it complies with the juliet model accounting for the dilution and the mean out-of-transit flux:
            D, M = parameter_values['mdilution_'+self.mdilution_iname[instrument]], parameter_values['mflux_'+instrument]
            self.model[instrument]['M'] = (self.model[instrument]['M']*D + (1. - D))*(1./(1. + D*M))

            # Now, if a linear model was defined, generate it and add it to the full model:
            if self.lm_boolean[instrument]:
                self.model[instrument]['LM'] = np.zeros(self.ndatapoints_per_instrument[instrument])
                for i in range(self.lm_n[instrument]):
                    self.model[instrument]['LM'] += parameter_values['theta'+str(i)+'_'+instrument]*self.lm_arguments[instrument][:,i]
                self.model[instrument]['deterministic'] = self.model[instrument]['M'] + self.model[instrument]['LM']
            else:
                self.model[instrument]['deterministic'] = self.model[instrument]['M']
            self.model[instrument]['deterministic_variances'] = self.errors[instrument]**2 + (parameter_values['sigma_w_'+instrument]*1e-6)**2
            # Finally, if the model under consideration is a global model, populate the global model dictionary:
            if self.global_model:
                self.model['global'][self.instrument_indexes[instrument]] = self.model[instrument]['deterministic']
                if evaluate_global_errors:
                    self.model['global_variances'][self.instrument_indexes[instrument]] = self.yerr[self.instrument_indexes[instrument]]**2 + \
                                                                                          (parameter_values['sigma_w_'+instrument]*1e-6)**2
    def gaussian_log_likelihood(self, residuals, variances):
        taus = 1./variances
        return -0.5*(len(residuals)*log2pi+np.sum(-np.log(taus.astype(float))+taus*(residuals**2)))

    def get_log_likelihood(self, parameter_values):
        if self.global_model:
            residuals = self.y - self.model['global']
            if self.dictionary['global_model']['GPDetrend']:
                self.dictionary['global_model']['noise_model'].set_parameter_vector(parameter_values)
                self.dictionary['global_model']['noise_model'].yerr = np.sqrt(self.model['global_variances'])
                self.dictionary['global_model']['noise_model'].compute_GP()
                return self.dictionary['global_model']['noise_model'].GP.log_likelihood(residuals)
            else:
                self.gaussian_log_likelihood(residuals,self.model['global_variances'])
        else:
            log_like = 0.0

            for instrument in self.inames:
                residuals = self.data[instrument] - self.model[instrument]['deterministic']
                if self.dictionary[instrument]['GPDetrend']:
                    self.dictionary[instrument]['noise_model'].set_parameter_vector(parameter_values)
                    # Catch possible GP evaluation errors:
                    try:
                        log_like += self.dictionary[instrument]['noise_model'].GP.log_likelihood(residuals)
                    except:
                        log_like = -np.inf
                        break
                else:
                    log_like += self.gaussian_log_likelihood(residuals,self.model[instrument]['deterministic_variances'])
            return log_like

    def set_posterior_samples(self, posterior_samples):
        self.posteriors = posterior_samples
        self.median_posterior_samples = {}
        for parameter in self.posteriors.keys():
            if parameter != 'unnamed':
                self.median_posterior_samples[parameter] = np.median(self.posteriors[parameter])
        for parameter in self.priors:
            if self.priors[parameter]['distribution'] == 'fixed':
                self.median_posterior_samples[parameter] = self.priors[parameter]['hyperparameters']
        try:
            self.generate(self.median_posterior_samples)
        except:
            print('Warning: model evaluated at the posterior median did not compute properly.')

    def __init__(self, data, modeltype, pl = 0.0, pu = 1.0, ecclim = 1., ta = 2458460., log_like_calc = False):
        # Inhert the priors dictionary from data:
        self.priors = data.priors
        # Define the ecclim value:
        self.ecclim = ecclim
        # Define ta:
        self.ta = ta
        # Save the log_like_calc boolean:
        self.log_like_calc = log_like_calc
        # Define variable that at each iteration defines if the model is OK or not (not OK means something failed in terms of the
        # parameter space being explored):
        self.modelOK = True
        # Define a variable that will save the posterior samples:
        self.posteriors = None
        self.median_posterior_samples = None
        # Number of datapoints per instrument variable:
        self.ndatapoints_per_instrument = {}
        if modeltype == 'lc':
            self.modeltype = 'lc'
            # Inhert times, fluxes, errors, indexes, etc. from data.
            # FYI, in case this seems confusing: self.t, self.y and self.yerr save what we internally call
            # "global" data-arrays. These have the data from all the instruments stacked into an array; to recover
            # the data for a given instrument, one uses the self.instrument_indexes dictionary. On the other hand,
            # self.times, self.data and self.errors are dictionaries that on each key have the data of a given instrument.
            # Calling dictionaries is faster than calling indexes of arrays, so we use the latter in general to evaluate models.
            self.t = data.t_lc
            self.y = data.y_lc
            self.yerr = data.yerr_lc
            self.times = data.times_lc
            self.data = data.data_lc
            self.errors = data.errors_lc
            self.instruments = data.instruments_lc
            self.ninstruments = data.ninstruments_lc
            self.inames = data.inames_lc
            self.instrument_indexes = data.instrument_indexes_lc
            self.lm_boolean = data.lm_lc_boolean
            self.lm_arguments = data.lm_lc_arguments
            self.lm_n = {}
            self.pl = pl
            self.pu = pu
            self.Ar = (self.pu - self.pl)/(2. + self.pl + self.pu)
            self.global_model = data.global_lc_model
            self.dictionary = data.lc_options
            self.numbering = data.numbering_transiting_planets
            self.numbering.sort()
            self.nplanets = len(self.numbering)
            self.model = {}
            # First, if a global model, generate array that will save this:
            if self.global_model:
                self.model['global'] = np.zeros(len(self.t))
                self.model['global_variances'] = np.zeros(len(self.t))
                self.model['deterministic'] = np.zeros(len(self.t))
            # If limb-darkening or dilution factors will be shared by different instruments, set the correct variable name for each:
            self.ld_iname = {}
            self.mdilution_iname = {}
            self.ndatapoints_all_instruments = 0.
            # Variable that turns to false only if there are no TTVs. Otherwise, always positive:
            self.Tflag = False
            # Variable that sets the total number of transit times in the whole dataset:
            self.N_TTVs = {}
            # Variable that sets if the T-parametrization will be True:
            self.Tparametrization = {}
            for pi in self.numbering:
                self.N_TTVs[pi] = 0.
            for instrument in self.inames:
                for pi in self.numbering:
                    if self.dictionary[instrument]['TTVs'][pi]['status']:
                        if self.dictionary[instrument]['TTVs'][pi]['parametrization'] == 'T':
                            self.Tparametrization[pi] = True
                            self.Tflag = True
                        self.N_TTVs[pi] += self.dictionary[instrument]['TTVs'][pi]['totalTTVtransits']
                self.model[instrument] = {}
                # Extract number of datapoints per instrument:
                self.ndatapoints_per_instrument[instrument] = len(self.instrument_indexes[instrument])
                self.ndatapoints_all_instruments += self.ndatapoints_per_instrument[instrument]
                # Extract number of linear model terms per instrument:
                if self.lm_boolean[instrument]:
                    self.lm_n[instrument] = self.lm_arguments[instrument].shape[1]
                # An array of ones to copy around:
                self.model[instrument]['ones'] = np.ones(len(self.instrument_indexes[instrument]))
                # Generate internal model variables of interest to the user. First, the lightcurve model in the notation of juliet (Mi)
                # (full lightcurve plus dilution factors and mflux):
                self.model[instrument]['M'] = np.ones(len(self.instrument_indexes[instrument]))
                # Linear model (in the notation of juliet, LM):
                self.model[instrument]['LM'] = np.zeros(len(self.instrument_indexes[instrument]))
                # Now, generate dictionary that will save the final full, deterministic model (M + LM):
                self.model[instrument]['deterministic'] = np.zeros(len(self.instrument_indexes[instrument]))
                # Same for the errors:
                self.model[instrument]['deterministic_errors'] = np.zeros(len(self.instrument_indexes[instrument]))
                if self.dictionary[instrument]['TransitFit']:
                    # First, take the opportunity to initialize transit lightcurves for each instrument:
                    if self.dictionary[instrument]['resampling']:
                        if not self.dictionary[instrument]['TransitFitCatwoman']:
                            self.model[instrument]['params'], self.model[instrument]['m'] = init_batman(self.times[instrument], self.dictionary[instrument]['ldlaw'],\
                                                                                                         nresampling = self.dictionary[instrument]['nresampling'],\
                                                                                                         etresampling = self.dictionary[instrument]['exptimeresampling'])
                        else:
                            self.model[instrument]['params'], self.model[instrument]['m'] = init_catwoman(self.times[instrument], self.dictionary[instrument]['ldlaw'],\
                                                                                                         nresampling = self.dictionary[instrument]['nresampling'],\
                                                                                                         etresampling = self.dictionary[instrument]['exptimeresampling'])
                    else:
                        if not self.dictionary[instrument]['TransitFitCatwoman']:
                            self.model[instrument]['params'], self.model[instrument]['m'] = init_batman(self.times[instrument], \
                                                                                                             self.dictionary[instrument]['ldlaw'])
                        else:
                            self.model[instrument]['params'], self.model[instrument]['m'] = init_catwoman(self.times[instrument], \
                                                                                                               self.dictionary[instrument]['ldlaw'])
                    # Individual transit lightcurves for each planet:
                    for i in self.numbering:
                        self.model[instrument]['p'+str(i)] = np.ones(len(self.instrument_indexes[instrument]))
                    # Now proceed with instrument namings:
                    for pname in self.priors.keys():
                        # Check if variable name is a limb-darkening coefficient:
                        if pname[0:2] == 'q1':
                            vec = pname.split('_')
                            if len(vec)>2:
                                if instrument in vec:
                                    self.ld_iname[instrument] = '_'.join(vec[1:])
                            else:
                                if instrument in vec:
                                    self.ld_iname[instrument] = vec[1]
                        # Check if it is a dilution factor:
                        if pname[0:9] == 'mdilution':
                            vec = pname.split('_')
                            if len(vec)>2:
                                if instrument in vec:
                                    self.mdilution_iname[instrument] = '_'.join(vec[1:])
                            else:
                                if instrument in vec:
                                    self.mdilution_iname[instrument] = vec[1]
                else:
                    # Now proceed with instrument namings:
                    for pname in self.priors.keys():
                        # Check if it is a dilution factor:
                        if pname[0:9] == 'mdilution':
                            vec = pname.split('_')
                            if len(vec)>2:
                                if instrument in vec:
                                    self.mdilution_iname[instrument] = '_'.join(vec[1:])
                            else:
                                if instrument in vec:
                                    self.mdilution_iname[instrument] = vec[1]
            # Set the model-type to M(t):
            self.evaluate = self.evaluate_model
            self.generate = self.generate_lc_model
        elif modeltype == 'rv':
            self.modeltype = 'rv'
            # Inhert times, RVs, errors, indexes, etc. from data:
            self.t = data.t_rv
            self.y = data.y_rv
            self.yerr = data.yerr_rv
            self.times = data.times_rv
            self.data = data.data_rv
            self.errors = data.errors_rv
            self.instruments = data.instruments_rv
            self.ninstruments = data.ninstruments_rv
            self.inames = data.inames_rv
            self.instrument_indexes = data.instrument_indexes_rv
            self.lm_boolean = data.lm_rv_boolean
            self.lm_arguments = data.lm_rv_arguments
            self.lm_n = {}
            self.global_model = data.global_rv_model
            self.dictionary = data.rv_options
            self.numbering = data.numbering_rv_planets
            self.numbering.sort()
            self.nplanets = len(self.numbering)
            self.model = {}
            self.ndatapoints_all_instruments = 0.
            # First, if a global model, generate array that will save this:
            if self.global_model:
                self.model['global'] = np.zeros(len(self.t))
                self.model['global_variances'] = np.zeros(len(self.t))
            # Initialize radvel:
            self.model['radvel'] = init_radvel(nplanets=self.nplanets)
            # First go around all planets to compute the full RV models:
            for i in self.numbering:
                self.model['p'+str(i)] = np.ones(len(self.t))
            # Now variable to save full RV Keplerian model:
            self.model['Keplerian'] = np.ones(len(self.t))
            # Same for Keplerian + trends:
            self.model['Keplerian+Trend'] = np.ones(len(self.t))
            # Go around each instrument:
            for instrument in self.inames:
                self.model[instrument] = {}
                # Extract number of datapoints per instrument:
                self.ndatapoints_per_instrument[instrument] = len(self.instrument_indexes[instrument])
                self.ndatapoints_all_instruments += self.ndatapoints_per_instrument[instrument]
                # Extract number of linear model terms per instrument:
                if self.lm_boolean[instrument]:
                    self.lm_n[instrument] = self.lm_arguments[instrument].shape[1]
                # Generate internal model variables of interest to the user. First, the RV model in the notation of juliet (Mi)
                # (full RV model plus offset velocity, plus trend):
                self.model[instrument]['M'] = np.ones(len(self.instrument_indexes[instrument]))
                # Linear model (in the notation of juliet, LM):
                self.model[instrument]['LM'] = np.zeros(len(self.instrument_indexes[instrument]))
                # Now, generate dictionary that will save the final full model (M + LM):
                self.model[instrument]['deterministic'] = np.zeros(len(self.instrument_indexes[instrument]))
                # Same for the errors:
                self.model[instrument]['deterministic_errors'] = np.zeros(len(self.instrument_indexes[instrument]))
                # Individual keplerians for each planet:
                for i in self.numbering:
                    self.model[instrument]['p'+str(i)] = np.ones(len(self.instrument_indexes[instrument]))
                # An array of ones to copy around:
                self.model[instrument]['ones'] = np.ones(len(self.t[self.instrument_indexes[instrument]]))
            # Set the model-type to M(t):
            self.evaluate = self.evaluate_model
            self.generate = self.generate_rv_model
        else:
            raise Exception('Model type "'+lc+'" not recognized. Currently it can only be "lc" for a light-curve model or "rv" for radial-velocity model.')

class gaussian_process(object):
    """
    Given a juliet data object (created via juliet.load), a model type (i.e., is this a GP for a RV or lightcurve dataset) and
    an instrument name, this object generates a Gaussian Process (GP) object to use within the juliet library. Example usage:

               >>> GPmodel = juliet.gaussian_process(data, model_type = 'lc', instrument = 'TESS')

    :param data (juliet.load object)
        Object containing all the information about the current dataset. This will help in determining the type of kernel
        the input instrument has and also if the instrument has any errors associated with it to initialize the kernel.

    :param model_type: (string)
        A string defining the type of data the GP will be modelling. Can be either ``lc`` (for photometry) or ``rv`` (for radial-velocities).

    :param instrument: (string)
        A string indicating the name of the instrument the GP is being applied to. This string simplifies cross-talk with juliet's ``posteriors``
        dictionary.

    :param george_hodlr: (optional, boolean)
        If True, this uses George's HODLR solver (faster).

    """

    def get_kernel_name(self,priors):
        # First, check all the GP variables in the priors file that are of the form GP_variable_instrument1_instrument2_...:
        variables_that_match = []
        for pname in priors.keys():
            vec = pname.split('_')
            if (vec[0] == 'GP') and (self.instrument in vec):
                variables_that_match = variables_that_match + [vec[1]]
        # Now we have all the variables that match the current instrument in variables_that_match. Check which of the
        # implemented GP models gives a perfect match to all the variables; that will give us the name of the kernel:
        n_variables_that_match = len(variables_that_match)
        if n_variables_that_match  == 0:
            raise Exception('Input error: it seems instrument '+self.instrument+' has no defined priors in the prior file for a Gaussian Process. Check the prior file and try again.')

        for kernel_name in self.all_kernel_variables.keys():
            counter = 0
            for variable_name in self.all_kernel_variables[kernel_name]:
                if variable_name in variables_that_match:
                    counter += 1
            if (n_variables_that_match == counter) and (len(self.all_kernel_variables[kernel_name]) == n_variables_that_match):
                return kernel_name

    def init_GP(self):
        if self.use_celerite:
            self.GP = celerite.GP(self.kernel, mean=0.0)
        else:
            if self.global_GP:
                if self.george_hodlr:
                    self.GP = george.GP(self.kernel, mean = 0.0, fit_mean = False,\
                                        fit_white_noise = False, solver = george.HODLRSolver)
                else:
                    self.GP = george.GP(self.kernel, mean = 0.0, fit_mean = False,\
                                        fit_white_noise = False)
            else:
                # (Note no jitter kernel is given, as with george one defines this in the george.GP call):
                jitter_term = george.modeling.ConstantModel(1.)
                if self.george_hodlr:
                    self.GP = george.GP(self.kernel, mean = 0.0, fit_mean = False, white_noise = jitter_term,\
                                        fit_white_noise = True, solver = george.HODLRSolver)
                else:
                    self.GP = george.GP(self.kernel, mean = 0.0, fit_mean = False, white_noise = jitter_term,\
                                        fit_white_noise = True)
        self.compute_GP()

    def compute_GP(self, X = None):
        if self.yerr is not None:
            if X is None:
                self.GP.compute(self.X, yerr = self.yerr)
            else:
                self.GP.compute(X, yerr = self.yerr)
        else:
            if X is None:
                self.GP.compute(self.X)
            else:
                self.GP.compute(X)

    def set_input_instrument(self,input_variables):
        # This function sets the "input instrument" (self.input_instrument) name for each variable (self.variables).
        # If, for example, GP_Prot_TESS_K2_rv and GP_Gamma_TESS, and self.variables = ['Prot','Gamma'],
        # then self.input_instrument = ['TESS_K2_rv','TESS'].
        for i in range(len(self.variables)):
            GPvariable = self.variables[i]
            for pnames in input_variables.keys():
                vec = pnames.split('_')
                if (vec[0] == 'GP') and (GPvariable in vec[1]) and (self.instrument in vec):
                    self.input_instrument.append('_'.join(vec[2:]))

    def set_parameter_vector(self, parameter_values):
        # To update the parameters, we have to transform the juliet inputs to celerite/george inputs. Update this
        # depending on the kernel under usage. For this, we first define a base_index variable that will define the numbering
        # of the self.parameter_vector. The reason for this is that the dimensions of the self.parameter_vector array is
        # different if the GP is global (i.e., self.global_GP is True --- meaning a unique GP is fitted to all instruments) or
        # not (self.global_GP is False --- meaning a different GP per instrument is fitted). If the former, the jitter terms are
        # modified directly by changing the self.yerr vector; in the latter, we have to manually add a jitter term in the GP parameter
        # vector. This base_index is only important for the george kernels though --- an if statement suffices for the celerite ones.
        base_index = 0
        if (self.kernel_name == 'SEKernel') or (self.kernel_name == 'M32Kernel'):
            if not self.global_GP:
                self.parameter_vector[base_index] = np.log((parameter_values['sigma_w_'+self.instrument]*self.sigma_factor)**2)
                base_index += 1
            self.parameter_vector[base_index] = np.log((parameter_values['GP_sigma_'+self.input_instrument[0]]*self.sigma_factor)**2.)
            alpha_name = 'alpha' if self.kernel_name == 'SEKernel' else 'malpha'
            for i in range(self.nX):
                self.parameter_vector[base_index + 1 + i] = np.log(1./parameter_values[f'GP_{alpha_name}'+str(i)+'_'+self.input_instrument[1+i]])
        elif self.kernel_name == 'ExpSineSquaredSEKernel':
            if not self.global_GP:
                self.parameter_vector[base_index] = np.log((parameter_values['sigma_w_'+self.instrument]*self.sigma_factor)**2)
                base_index += 1
            self.parameter_vector[base_index] = np.log((parameter_values['GP_sigma_'+self.input_instrument[0]]*self.sigma_factor)**2.)
            self.parameter_vector[base_index + 1] = np.log(1./(parameter_values['GP_alpha_'+self.input_instrument[1]]))
            self.parameter_vector[base_index + 2] = parameter_values['GP_Gamma_'+self.input_instrument[2]]
            self.parameter_vector[base_index + 3] = np.log(parameter_values['GP_Prot_'+self.input_instrument[3]])
        elif self.kernel_name == 'CeleriteQPKernel':
            self.parameter_vector[0] = np.log(parameter_values['GP_B_'+self.input_instrument[0]])
            self.parameter_vector[1] = np.log(parameter_values['GP_L_'+self.input_instrument[1]])
            self.parameter_vector[2] = np.log(parameter_values['GP_Prot_'+self.input_instrument[2]])
            self.parameter_vector[3] = np.log(parameter_values['GP_C_'+self.input_instrument[3]])
            if not self.global_GP:
                self.parameter_vector[4] = np.log(parameter_values['sigma_w_'+self.instrument]*self.sigma_factor)
        elif self.kernel_name == 'CeleriteExpKernel':
            self.parameter_vector[0] = np.log(parameter_values['GP_sigma_'+self.input_instrument[0]])
            self.parameter_vector[1] = np.log(parameter_values['GP_timescale_'+self.input_instrument[1]])
            if not self.global_GP:
                self.parameter_vector[2] = np.log(parameter_values['sigma_w_'+self.instrument]*self.sigma_factor)
        elif self.kernel_name == 'CeleriteMaternKernel':
            self.parameter_vector[0] = np.log(parameter_values['GP_sigma_'+self.input_instrument[0]])
            self.parameter_vector[1] = np.log(parameter_values['GP_rho_'+self.input_instrument[1]])
            if not self.global_GP:
                self.parameter_vector[2] = np.log(parameter_values['sigma_w_'+self.instrument]*self.sigma_factor)
        elif self.kernel_name == 'CeleriteMaternExpKernel':
            self.parameter_vector[0] = np.log(parameter_values['GP_sigma_'+self.input_instrument[0]])
            self.parameter_vector[1] = np.log(parameter_values['GP_timescale_'+self.input_instrument[1]])
            self.parameter_vector[3] = np.log(parameter_values['GP_rho_'+self.input_instrument[2]])
            if not self.global_GP:
                self.parameter_vector[4] = np.log(parameter_values['sigma_w_'+self.instrument]*self.sigma_factor)
        elif self.kernel_name == 'CeleriteSHOKernel':
            self.parameter_vector[0] = np.log(parameter_values['GP_S0_'+self.input_instrument[0]])
            self.parameter_vector[1] = np.log(parameter_values['GP_Q_'+self.input_instrument[1]])
            self.parameter_vector[2] = np.log(parameter_values['GP_omega0_'+self.input_instrument[2]])
            if not self.global_GP:
                self.parameter_vector[3] = np.log(parameter_values['sigma_w_'+self.instrument]*self.sigma_factor)
        self.GP.set_parameter_vector(self.parameter_vector)

    def __init__(self, data, model_type, instrument, george_hodlr = True, matern_eps = 0.01):
        self.isInit = False
        self.model_type = model_type.lower()
        # Perform changes that define the model_type. For example, the juliet input sigmas (both jitters and GP amplitudes) are
        # given in ppm in the input files, whereas for RVs they have the same units as the input RVs. This conversion factor is
        # defined by the model_type:
        if self.model_type == 'lc':
            if instrument is None:
                instrument = 'lc'
            self.sigma_factor = 1e-6
        elif self.model_type == 'rv':
            if instrument is None:
                instrument = 'rv'
            self.sigma_factor = 1.
        else:
            raise Exception('Model type '+model_type+' currently not supported. Only "lc" or "rv" can serve as inputs for now.')

        # Name of input instrument if given:
        self.instrument = instrument

        # Initialize global model variable:
        self.global_GP = False

        # Extract information from the data object:
        if self.model_type == 'lc':
            # Save input predictor:
            if instrument == 'lc':
                self.X = data.GP_lc_arguments['lc']
                self.global_GP = True
            else:
                self.X = data.GP_lc_arguments[instrument]
            # Save errors (if any):
            if data.yerr_lc is not None:
                if instrument != 'lc':
                     self.yerr = data.yerr_lc[data.instrument_indexes_lc[instrument]]
                else:
                     self.yerr = data.yerr_lc
            else:
                self.yerr = None
        elif self.model_type == 'rv':
            # Save input predictor:
            if instrument == 'rv':
                self.X = data.GP_rv_arguments['rv']
                self.global_GP = True
            else:
                self.X = data.GP_rv_arguments[instrument]
            # Save errors (if any):
            if data.yerr_rv is not None:
                if instrument != 'rv':
                    self.yerr = data.yerr_rv[data.instrument_indexes_rv[instrument]]
                else:
                    self.yerr = data.yerr_rv
            else:
                self.yerr = None

        # Fix sizes of regressors if wrong:
        if len(self.X.shape) == 2:
            if self.X.shape[1] != 1:
                self.nX = self.X.shape[1]
            else:
                self.X = self.X[:,0]
                self.nX = 1
        else:
            self.nX = 1

        # Define all possible kernels available by the object:
        self.all_kernel_variables = {}
        self.all_kernel_variables['SEKernel'] = ['sigma']
        self.all_kernel_variables['M32Kernel'] = ['sigma']
        for i in range(self.nX):
            self.all_kernel_variables['SEKernel'] = self.all_kernel_variables['SEKernel'] + ['alpha'+str(i)]
            self.all_kernel_variables['M32Kernel'] = self.all_kernel_variables['M32Kernel'] + ['malpha'+str(i)]
        self.all_kernel_variables['ExpSineSquaredSEKernel'] = ['sigma','alpha','Gamma','Prot']
        self.all_kernel_variables['CeleriteQPKernel'] = ['B','L','Prot','C']
        self.all_kernel_variables['CeleriteExpKernel'] = ['sigma','timescale']
        self.all_kernel_variables['CeleriteMaternKernel'] = ['sigma','rho']
        self.all_kernel_variables['CeleriteMaternExpKernel'] = ['sigma','timescale','rho']
        self.all_kernel_variables['CeleriteSHOKernel'] = ['S0','Q','omega0']

        # Find kernel name (and save it to self.kernel_name):
        self.kernel_name = self.get_kernel_name(data.priors)
        # Initialize variable for the GP object:
        self.GP = None
        # Are we using celerite?
        self.use_celerite = False
        # Are we using george_hodlr?
        if george_hodlr:
            self.george_hodlr = True
        else:
            self.george_hodlr = False
        # Initialize variable that sets the "instrument" name for each variable (self.variables below). If, for example,
        # GP_Prot_TESS_K2_RV and GP_Gamma_TESS, and self.variables = [Prot,Gamma], then self.instrument_variables = ['TESS_K2_RV','TESS'].
        self.input_instrument = []

        # Initialize each kernel on the GP object. First, set the variables to the ones defined above. Then initialize the
        # actual kernel:
        self.variables = self.all_kernel_variables[self.kernel_name]
        phantomvariable = 0
        if self.kernel_name == 'SEKernel':
            # Generate GPExpSquared base kernel:
            self.kernel = 1.*george.kernels.ExpSquaredKernel(np.ones(self.nX),ndim = self.nX, axes = range(self.nX))
            # (Note no jitter kernel is given, as with george one defines this in the george.GP call):
        elif self.kernel_name == 'M32Kernel':
            # Generate GPMatern32 base kernel:
            self.kernel = 1.*george.kernels.Matern32Kernel(np.ones(self.nX),ndim = self.nX, axes = range(self.nX))
            # (Note no jitter kernel is given, as with george one defines this in the george.GP call):
        elif self.kernel_name == 'ExpSineSquaredSEKernel':
            # Generate the kernels:
            K1 = 1.*george.kernels.ExpSquaredKernel(metric = 1.0)
            K2 = george.kernels.ExpSine2Kernel(gamma=1.0,log_period=1.0)
            self.kernel = K1*K2
            # (Note no jitter kernel is given, as with george one defines this in the george.GP call):
        elif self.kernel_name == 'CeleriteQPKernel':
            # Generate rotational kernel:
            rot_kernel = terms.TermSum(RotationTerm(log_amp=np.log(10.),\
                                                    log_timescale=np.log(10.0),\
                                                    log_period=np.log(3.0),\
                                                    log_factor=np.log(1.0)))
            # Jitter term:
            kernel_jitter = terms.JitterTerm(np.log(100*1e-6))
            # Wrap GP kernel and object:
            if self.instrument in ['rv','lc']:
                self.kernel = rot_kernel
            else:
                self.kernel = rot_kernel + kernel_jitter
            # We are using celerite:
            self.use_celerite = True
        elif self.kernel_name == 'CeleriteExpKernel':
            # Generate exponential kernel:
            exp_kernel = terms.RealTerm(log_a=np.log(10.), log_c=np.log(10.))
            # Jitter term:
            kernel_jitter = terms.JitterTerm(np.log(100*1e-6))
            # Wrap GP kernel and object:
            if self.instrument in ['rv','lc']:
                self.kernel = exp_kernel
            else:
                self.kernel = exp_kernel + kernel_jitter
            # We are using celerite:
            self.use_celerite = True
        elif self.kernel_name == 'CeleriteMaternKernel':
            # Generate matern kernel:
            matern_kernel = terms.Matern32Term(log_sigma=np.log(10.), log_rho=np.log(10.), eps = matern_eps)
            # Jitter term:
            kernel_jitter = terms.JitterTerm(np.log(100*1e-6))
            # Wrap GP kernel and object:
            if self.instrument in ['rv','lc']:
                 self.kernel = matern_kernel
            else:
                 self.kernel = matern_kernel + kernel_jitter
            # We are using celerite:
            self.use_celerite = True
        elif self.kernel_name == 'CeleriteMaternExpKernel':
            # Generate matern and exponential kernels:
            matern_kernel = terms.Matern32Term(log_sigma=np.log(10.), log_rho=np.log(10.), eps = matern_eps)
            exp_kernel = terms.RealTerm(log_a=np.log(10.), log_c=np.log(10.))
            # Jitter term:
            kernel_jitter = terms.JitterTerm(np.log(100*1e-6))
            # Wrap GP kernel and object:
            if self.instrument in ['rv','lc']:
                self.kernel = exp_kernel*matern_kernel
            else:
                self.kernel = exp_kernel*matern_kernel + kernel_jitter
            # We add a phantom variable because we want to leave index 2 without value ON PURPOSE: the idea is
            # that here, that is always 0 (because this defines the log(sigma) of the matern kernel in the
            # multiplication, which we set to 1).
            phantomvariable = 1
            # We are using celerite:
            self.use_celerite = True
        elif self.kernel_name == 'CeleriteSHOKernel':
            # Generate kernel:
            sho_kernel = terms.SHOTerm(log_S0=np.log(10.), log_Q=np.log(10.),log_omega0=np.log(10.))
            # Jitter term:
            kernel_jitter = terms.JitterTerm(np.log(100*1e-6))
            # Wrap GP kernel and object:
            if self.instrument in ['rv','lc']:
                self.kernel = sho_kernel
            else:
                self.kernel = sho_kernel + kernel_jitter
            # We are using celerite:
            self.use_celerite = True
        # Check if use_celerite is True; if True, check that the regressor is ordered. If not, don't do the self.init_GP():
        if self.use_celerite:
            idx_sorted = np.argsort(self.X)
            lX = len(self.X)
            diff1 = np.count_nonzero(self.X - self.X[idx_sorted])
            diff2 = np.count_nonzero(self.X - self.X[idx_sorted[::-1]])
            if diff1 == 0 or diff2 == 0:
                self.init_GP()
                self.isInit = True
        else:
            self.init_GP()
            self.isInit = True

        if self.global_GP:
            # If instrument is 'rv' or 'lc', assume GP object will fit for a global GP
            # (e.g., global photometric signal, or global RV signal) that assumes a given
            # GP realization for all instruments (but allows different jitters for each
            # instrument, added in quadrature to the self.yerr):
            self.parameter_vector = np.zeros(len(self.variables)+phantomvariable)
        else:
            # If GP per instrument, then there is one jitter term per instrument directly added in the model:
            self.parameter_vector = np.zeros(len(self.variables)+1+phantomvariable)
        self.set_input_instrument(data.priors)<|MERGE_RESOLUTION|>--- conflicted
+++ resolved
@@ -1946,13 +1946,8 @@
                     idx_samples = np.random.choice(np.arange(nsampled),np.min([nsamples,nsampled]),replace=False)
                     idx_samples = idx_samples[np.argsort(idx_samples)]
 
-<<<<<<< HEAD
                 # Create the output_model arrays: these will save on each iteration the full model (lc/rv + GP, output_model_samples), 
                 # the GP-only model (GP, output_modelGP_samples) and the lc/rv-only model (lc/rv, output_modelDET_samples) --- the latter ones 
-=======
-                # Create the output_model arrays: these will save on each iteration the full model (lc/rv + GP, output_model_samples),
-                # the GP-only model (GP, output_modelGP_samples) and the lc/rv-only model (lc/rv, output_modelDET_samples) --- the latter ones
->>>>>>> 63d6f17f
                 # will make sense only if there is a GP model. If not, it will be a zero-array throughout the evaluation process:
                 if t is None:
                     # If user did not give input times, then output samples follow the times on which the model was fitted:
@@ -2394,18 +2389,10 @@
                         if self.lm_boolean[instrument]:
                             components['lm'] = self.model[instrument]['LM']
         else:
-<<<<<<< HEAD
-         
+             
             x = self.evaluate_model(instrument = instrument, parameter_values = self.posteriors, all_samples = all_samples,
                                               nsamples = nsamples, return_samples = return_samples, t = t, GPregressors = GPregressors,
                                               LMregressors = LMregressors, return_err = return_err, return_components = return_components, alpha = alpha,
-=======
-
-            x = self.evaluate_model(instrument = instrument, parameter_values = self.posteriors, resampling = resampling, \
-                                              nresampling = nresampling, etresampling = etresampling, all_samples = all_samples, \
-                                              nsamples = nsamples, return_samples = return_samples, t = t, GPregressors = GPregressors, \
-                                              LMregressors = LMregressors, return_err = return_err, return_components = return_components, alpha = alpha, \
->>>>>>> 63d6f17f
                                               evaluate_transit = evaluate_transit)
             if return_samples:
                 if return_err:
@@ -2430,18 +2417,6 @@
                     else:
                         output_model = x
 
-<<<<<<< HEAD
-=======
-        if (resampling is not None) and (self.modeltype == 'lc') and (instrument is not None):
-             # get lc, return, then turn all back to normal:
-             if self.dictionary[instrument]['resampling']:
-                 self.model[instrument]['params'], self.model[instrument]['m'] = init_batman(self.times[instrument], self.dictionary[instrument]['ldlaw'],\
-                                                                                                  nresampling = self.dictionary[instrument]['nresampling'],\
-                                                                                                  etresampling = self.dictionary[instrument]['exptimeresampling'])
-             else:
-                 self.model[instrument]['params'], self.model[instrument]['m'] = init_batman(self.times[instrument], self.dictionary[instrument]['ldlaw'])
-
->>>>>>> 63d6f17f
         if not self.global_model:
             # Return original inames back in case of non-global models:
             self.inames = original_inames
