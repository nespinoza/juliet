import numpy as np
from astropy.io import fits
import pickle
import batman
import radvel
# Try to import catwoman:
try:
    import catwoman
    have_catwoman = True
except:
    have_catwoman = False


def init_batman(t, ld_law, nresampling=None, etresampling=None):
    """
     This function initializes the batman code.
     """
    params = batman.TransitParams()
    params.t0 = 0.
    params.per = 1.
    params.rp = 0.1
    params.a = 15.
    params.inc = 87.
    params.ecc = 0.
    params.w = 90.
    if ld_law == 'linear':
        params.u = [0.5]
    else:
        params.u = [0.1, 0.3]
    params.limb_dark = ld_law
    if nresampling is None or etresampling is None:
        m = batman.TransitModel(params, t)
    else:
        m = batman.TransitModel(params,
                                t,
                                supersample_factor=nresampling,
                                exp_time=etresampling)
    return params, m


def init_catwoman(t, ld_law, nresampling=None, etresampling=None):
    """
     This function initializes the catwoman code.
     """
    params = batman.TransitParams()
    params.t0 = 0.
    params.per = 1.
    params.rp = 0.1
    params.rp2 = 0.1
    params.a = 15.
    params.inc = 87.
    params.ecc = 0.
    params.w = 90.
    params.phi = 90.
    if ld_law == 'linear':
        params.u = [0.5]
    else:
        params.u = [0.1, 0.3]
    params.limb_dark = ld_law
    if nresampling is None or etresampling is None:
        m = catwoman.TransitModel(params, t)
    else:
        m = catwoman.TransitModel(params,
                                  t,
                                  supersample_factor=nresampling,
                                  exp_time=etresampling)
    return params, m


def init_radvel(nplanets=1):
    return radvel.model.Parameters(nplanets, basis='per tc e w k')


def mag_to_flux(m, merr):
    """
    Convert magnitude to relative fluxes.
    """
    fluxes = np.zeros(len(m))
    fluxes_err = np.zeros(len(m))
    for i in range(len(m)):
        dist = 10**(-np.random.normal(m[i], merr[i], 1000) / 2.51)
        fluxes[i] = np.mean(dist)
        fluxes_err[i] = np.sqrt(np.var(dist))
    return fluxes, fluxes_err


def get_TESS_data(filename, fluxtype='PDCSAP_FLUX'):
    """
    Given a filename, this function returns an array of times,
    fluxes and errors on those fluxes.
    """
    # Manipulate the fits file:
    data = fits.getdata(filename)

    # Identify zero-flux values to take them out of the data arrays:
    idx = np.where((data[fluxtype] != 0.) & (~np.isnan(data[fluxtype])))[0]

    # Return median-normalized flux:
    return data['TIME'][idx],data[fluxtype][idx]/np.median(data[fluxtype][idx]), \
           data[fluxtype+'_ERR'][idx]/np.median(data[fluxtype][idx])


import os
try:
    has_astroquery = True
    from astroquery.mast import Observations
except:
    has_astroquery = False

<<<<<<< HEAD
def get_all_TESS_data(object_name, radius = ".02 deg", get_PDC = True, get_all = False, get_lightcurves_only = True):
    """ 
    Given a planet name, this function returns a dictionary of times, fluxes and 
    errors on fluxes in a juliet-friendly format for usage. The function does an 
    astroquery to MAST using a default radius of .02 deg around the target name. If get_PDC is True, 
    this function returns PDC fluxes. False returns SAP fluxes. If get_all is true, this function 
    returns a dictionary that in addition to the times, fluxes and errors, returns other 
=======

def get_all_TESS_data(object_name,
                      radius=".02 deg",
                      get_PDC=True,
                      get_all=False):
    """
    Given a planet name, this function returns a dictionary of times, fluxes and
    errors on fluxes in a juliet-friendly format for usage. The function does an
    astroquery to MAST using a default radius of .02 deg around the target name. If get_PDC is True,
    this function returns PDC fluxes. False returns SAP fluxes. If get_all is true, this function
    returns a dictionary that in addition to the times, fluxes and errors, returns other
>>>>>>> b7995fc4
    metadata.
    """
    if not has_astroquery:
        print(
            "Error on using juliet function `get_all_TESS_data`: astroquery.mast not found."
        )
    obs_table = Observations.query_object(object_name, radius=radius)
    out_dict = {}
    times = {}
    fluxes = {}
    fluxes_errors = {}
    for i in range(len(obs_table['dataURL'])):
        if 's_lc.fits' in obs_table['dataURL'][i]:
            fname = obs_table['dataURL'][i].split('/')[-1]
            metadata = fname.split('-')
            if len(metadata) == 5:
                # Extract metadata:
                sector = np.int(metadata[1].split('s')[-1])
                ticid = np.int(metadata[2])
                # Download files:
                data_products = Observations.get_product_list(obs_table[i])
                if get_lightcurves_only:
                    want = data_products['description'] == "Light curves"
                else:
                    want = (data_products['description'] == "Light curves") or (data_products['description'] == "Target pixel files")
                manifest = Observations.download_products(data_products[want])
                # Read lightcurve file:
                d, h = fits.getdata('mastDownload/TESS/' + fname[:-8] + '/' +
                                    fname,
                                    header=True)
                t,fs,fserr,f,ferr = d['TIME']+h['BJDREFI'],d['SAP_FLUX'],d['SAP_FLUX_ERR'],\
                                    d['PDCSAP_FLUX'],d['PDCSAP_FLUX_ERR']
                idx_goodpdc = np.where((f != 0.) & (~np.isnan(f)))[0]
                idx_goodsap = np.where((fs != 0.) & (~np.isnan(fs)))[0]
                # Save to output dictionary:
                if 'TIC' not in out_dict.keys():
                    out_dict['TIC'] = ticid
                out_dict[sector] = {}
                out_dict[sector]['TIME_PDCSAP_FLUX'] = t[idx_goodpdc]
                out_dict[sector]['PDCSAP_FLUX'] = f[idx_goodpdc]
                out_dict[sector]['PDCSAP_FLUX_ERR'] = ferr[idx_goodpdc]
                out_dict[sector]['TIME_SAP_FLUX'] = t[idx_goodsap]
                out_dict[sector]['SAP_FLUX'] = fs[idx_goodsap]
                out_dict[sector]['SAP_FLUX_ERR'] = fserr[idx_goodsap]
                if get_PDC:
                    times['TESS' + str(sector)] = t[idx_goodpdc]
                    med = np.median(f[idx_goodpdc])
                    fluxes['TESS' + str(sector)] = f[idx_goodpdc] / med
                    fluxes_errors['TESS' +
                                  str(sector)] = ferr[idx_goodpdc] / med
                else:
                    times['TESS' + str(sector)] = t[idx_goodsap]
                    med = np.median(fs[idx_goodsap])
                    fluxes['TESS' + str(sector)] = fs[idx_goodsap] / med
                    fluxes_errors['TESS' +
                                  str(sector)] = fserr[idx_goodsap] / med
                # Remove downloaded folder:
                os.system('rm -r mastDownload')
    if get_all:
        return out_dict, times, fluxes, fluxes_errors
    else:
        return times, fluxes, fluxes_errors


def reverse_ld_coeffs(ld_law, q1, q2):
    if ld_law == 'quadratic':
        coeff1 = 2. * np.sqrt(q1) * q2
        coeff2 = np.sqrt(q1) * (1. - 2. * q2)
    elif ld_law == 'squareroot':
        coeff1 = np.sqrt(q1) * (1. - 2. * q2)
        coeff2 = 2. * np.sqrt(q1) * q2
    elif ld_law == 'logarithmic':
        coeff1 = 1. - np.sqrt(q1) * q2
        coeff2 = 1. - np.sqrt(q1)
    elif ld_law == 'linear':
        return q1, q2
    return coeff1, coeff2


def reverse_q_coeffs(ld_law, u1, u2):
    if ld_law == 'quadratic':
        q1 = (u1 + u2)**2
        q2 = (u1 / 2.) / (u1 + u2)
    elif ld_law == 'squareroot':
        q1 = (u1 + u2)**2
        q2 = (u2 / 2.) / (u1 + u2)
    elif ld_law == 'logarithmic':
        q1 = (1. - u2)**2
        q2 = (1. - u1) / (1. - u2)
    return q1, q2


def convert_ld_coeffs(ld_law, coeff1, coeff2):
    if ld_law == 'quadratic':
        q1 = (coeff1 + coeff2)**2
        q2 = coeff1 / (2. * (coeff1 + coeff2))
    elif ld_law == 'squareroot':
        q1 = (coeff1 + coeff2)**2
        q2 = coeff2 / (2. * (coeff1 + coeff2))
    elif ld_law == 'logarithmic':
        q1 = (1 - coeff2)**2
        q2 = (1. - coeff1) / (1. - coeff2)
    return q1, q2


def reverse_bp(r1, r2, pl, pu):
    Ar = (pu - pl) / (2. + pl + pu)
    nsamples = len(r1)
    p = np.zeros(nsamples)
    b = np.zeros(nsamples)
    for i in range(nsamples):
        if r1[i] > Ar:
            b[i],p[i] = (1+pl)*(1. + (r1[i]-1.)/(1.-Ar)),\
                        (1-r2[i])*pl + r2[i]*pu
        else:
            b[i],p[i] = (1. + pl) + np.sqrt(r1[i]/Ar)*r2[i]*(pu-pl),\
                        pu + (pl-pu)*np.sqrt(r1[i]/Ar)*(1.-r2[i])
    return b, p


from scipy.stats import gamma, norm, beta, truncnorm, lognorm
import numpy as np

<<<<<<< HEAD
# Prior transforms for nested samplers:
def transform_uniform(x, hyperparameters):
    a, b = hyperparameters
    return a + (b-a)*x

=======

def transform_uniform(x, hyperparameters):
    a, b = hyperparameters
    return a + (b - a) * x


>>>>>>> b7995fc4
def transform_loguniform(x, hyperparameters):
    a, b = hyperparameters
    la = np.log(a)
    lb = np.log(b)
    return np.exp(la + x * (lb - la))
<<<<<<< HEAD

def transform_normal(x, hyperparameters):
    mu, sigma = hyperparameters
    return norm.ppf(x, loc=mu, scale=sigma)

def transform_beta(x, hyperparameters):
    a, b = hyperparameters
    return beta.ppf(x, a, b)
=======


def transform_lognormal(x, hyperparameters):
    mu, sigma = hyperparameters
    return lognorm.ppf(x, s=sigma, loc=mu)


def transform_normal(x, hyperparameters):
    mu, sigma = hyperparameters
    return norm.ppf(x, loc=mu, scale=sigma)


def transform_beta(x, hyperparameters):
    a, b = hyperparameters
    return beta.ppf(x, a, b)

>>>>>>> b7995fc4

def transform_exponential(x, hyperparameters):
    a = hyperparameters
    return gamma.ppf(x, a)

<<<<<<< HEAD
=======

>>>>>>> b7995fc4
def transform_truncated_normal(x, hyperparameters):
    mu, sigma, a, b = hyperparameters
    ar, br = (a - mu) / sigma, (b - mu) / sigma
    return truncnorm.ppf(x, ar, br, loc=mu, scale=sigma)
<<<<<<< HEAD
=======

>>>>>>> b7995fc4

def transform_modifiedjeffreys(x, hyperparameters):
    turn, hi = hyperparameters
    return turn * (np.exp((x + 1e-10) * np.log(hi / turn + 1)) - 1)


<<<<<<< HEAD
# Log-prior evaluations for MCMCs:
def evaluate_uniform(x, hyperparameters):
    a, b = hyperparameters
    if x > a and x < b:
        return np.log(1./(b - a))
    else: 
        return -np.inf

def evaluate_loguniform(x, hyperparameters):
    a, b = hyperparameters
    if x > a and x < b:
        la = np.log(a)
        lb = np.log(b)
        return np.log(1./(x * (lb - la)))
    else:
        return -np.inf

def evaluate_normal(x, hyperparameters):
    mu, sigma = hyperparameters
    return norm.logpdf(x, loc=mu, scale=sigma)

def evaluate_beta(x, hyperparameters):
    a, b = hyperparameters
    if a > 0 and b < 1:
        return beta.logpdf(x, a, b)
    else:
        return -np.inf

def evaluate_exponential(x, hyperparameters):
    a = hyperparameters
    return gamma.logpdf(x, a)

def evaluate_truncated_normal(x, hyperparameters):
    mu, sigma, a, b = hyperparameters
    if x > a and x < b:
        ar, br = (a - mu) / sigma, (b - mu) / sigma
        return truncnorm.logpdf(x, ar, br, loc=mu, scale=sigma)
    else:
        return -np.inf

def evaluate_modifiedjeffreys(x, hyperparameters):
    turn, hi = hyperparameters
    if x > 0 and x < hi:
        return np.log(1.) - np.log(x + turn) + np.log(1.) - np.log( np.log( (turn + hi) / turn ) )
    else:
        return -np.inf

def input_error_catcher(t,y,yerr,datatype):
=======
def input_error_catcher(t, y, yerr, datatype):
>>>>>>> b7995fc4
    if datatype == 'lightcurve':
        dname = 'lc'
    else:
        dname = 'rv'
    if (y is None):
        raise Exception('INPUT ERROR: No '+datatype+' data was fed to juliet. \n'+\
                        ' Make sure to pass data (y_'+dname+') and errors (yerr_'+dname+').')
    if (yerr is None):
        raise Exception('INPUT ERROR: No ERRORS (yerr_'+dname+') on the '+datatype+' data were fed to juliet. \n'+\
                        ' Make sure to pass data (y_'+dname+') and errors (yerr_'+dname+')..')


def read_data(fname):
    fin = open(fname, 'r')
    ts = np.array([])
    fs = np.array([])
    ferrs = np.array([])
    instruments = np.array([])
    # Arguments of an optional linear model. This will save the regression matrix "X" in a model of the form X*theta = y, where theta
    # are the coefficients:
    lm_arguments = {}
    # This will save a True or False for each instrument --- True if there are
    # inputs and therefore we want a linear model, False if not:
    lm_boolean = {}
    instrument_names = []
    while True:
        line = fin.readline()
        if line != '':
            all_vals = line.split()
            t, f, ferr, instrument = all_vals[0:4]
            lm_variables = all_vals[4:]
            ts = np.append(ts, np.double(t))
            fs = np.append(fs, np.double(f))
            ferrs = np.append(ferrs, np.double(ferr))
            instruments = np.append(instruments, instrument.split()[0])
            if instrument.split()[0] not in instrument_names:
                instrument_names.append(instrument.split()[0])
                if len(lm_variables) > 0:
                    lm_arguments[instrument.split()[0]] = np.array([])
                    lm_boolean[instrument.split()[0]] = True
                else:
                    lm_boolean[instrument.split()[0]] = False
            if lm_boolean[instrument.split()[0]]:
                if len(lm_arguments[instrument.split()[0]]) == 0:
                    lm_arguments[instrument.split()[0]] = np.array(
                        lm_variables).astype(np.double)
                else:
                    lm_arguments[instrument.split()[0]] = np.vstack((lm_arguments[instrument.split()[0]],\
                                                               np.array(lm_variables).astype(np.double)))
        else:
            break
    # Identify instrument indeces:
    indexes = {}
    for instrument in instrument_names:
        indexes[instrument] = np.where(instruments == instrument)[0]
    return ts, fs, ferrs, instruments, indexes, len(
        instrument_names), instrument_names, lm_boolean, lm_arguments


def readGPeparams(fname):
    fin = open(fname, 'r')
    GPDictionary = {}
    ftime = True
    global_model = False
    while True:
        line = fin.readline()
        if line != '':
            if line[0] != '#':
                vector = line.split()
                variables, instrument = vector[:-1], vector[-1].split()[0]
                if ftime:
                    if instrument == 'rv' or instrument == 'lc':
                        global_model = True
                    else:
                        global_model = False
                    appended_vector = np.double(np.array(variables))
                else:
                    appended_vector = np.double(np.array(variables))

                if ftime:
                    ftime = False
                if instrument in GPDictionary.keys():
                    GPDictionary[instrument] = np.vstack(
                        (GPDictionary[instrument], appended_vector))
                else:
                    GPDictionary[instrument] = {}
                    GPDictionary[instrument] = appended_vector
        else:
            break
    return GPDictionary, global_model


def readpriors(priorname):
    """
    This function takes either a string or a dict and spits out information about the prior. If a string, it
    reads a prior file. If a dict, it assumes the input dictionary has already defined all the variables and
    distributions and simply spits out information about the system (e.g., number of transiting planets, RV
    planets, etc.)
    """
    input_dict = False
    if type(priorname) == str:
        fin = open(priorname)
        priors = {}
        starting_point = {}
    else:
        counter = -1
        priors = priorname
        input_dict = True
        all_parameters = list(priors.keys())
        n_allkeys = len(all_parameters)
    n_transit = 0
    n_rv = 0
    n_params = 0
    numbering_transit = np.array([])
    numbering_rv = np.array([])
    while True:
        if not input_dict:
            line = fin.readline()
        else:
            # Dummy variable so we enter the while:
            line = 'nc'
            counter += 1
        if line != '':
            if line[0] != '#':
                if not input_dict:
<<<<<<< HEAD
                    prior_vector = line.split()
                    if len(prior_vector) == 3:
                        parameter, prior_name, vals = prior_vector
                        has_sp = False
                    else:
                        parameter, prior_name, vals, sp = prior_vector
                        has_sp = True
=======
                    out = line.split()
                    parameter, prior_name, vals = line.split()
>>>>>>> b7995fc4
                    parameter = parameter.split()[0]
                    # For retro-compatibility, if parameter is of the form sigma_w_rv_instrument change to
                    # sigma_w_instrument:
                    if parameter[:10] == 'sigma_w_rv':
                        instrument = parameter.split('_')[-1]
                        parameter = 'sigma_w_' + instrument
                    prior_name = prior_name.split()[0]
                    vals = vals.split()[0]
                    priors[parameter] = {}
                    if has_sp:
                        starting_point[parameter] = np.double(sp)
                else:
                    param = all_parameters[counter]
                    parameter, prior_name = param, priors[param]['distribution']
                pvector = parameter.split('_')
                # Check if parameter/planet is from a transiting planet:
                if pvector[0] == 'r1' or pvector[0] == 'p' or pvector[
                        0] == 'phi':
                    pnumber = int(pvector[1][1:])
                    numbering_transit = np.append(numbering_transit, pnumber)
                    n_transit += 1
                # Check if parameter/planet is from a RV planet:
                if pvector[0] == 'K':
                    pnumber = int(pvector[1][1:])
                    numbering_rv = np.append(numbering_rv, pnumber)
                    n_rv += 1
                #if parameter == 'r1_p'+str(n_transit+1) or parameter == 'p_p'+str(n_transit+1):
                #    numbering_transit = np.append(numbering_transit,n_transit+1)
                #    n_transit += 1
                #if parameter == 'K_p'+str(n_rv+1):
                #    numbering_rv = np.append(numbering_rv,n_rv+1)
                #    n_rv += 1
                if prior_name.lower() == 'fixed':
                    if not input_dict:
                        priors[parameter]['distribution'] = prior_name.lower()
                        priors[parameter]['hyperparameters'] = np.double(vals)
                        priors[parameter]['cvalue'] = np.double(vals)
                else:
                    n_params += 1
                    if not input_dict:
                        priors[parameter]['distribution'] = prior_name.lower()
                        if priors[parameter][
                                'distribution'] != 'truncatednormal':
                            v1, v2 = vals.split(',')
                            priors[parameter]['hyperparameters'] = [
                                np.double(v1), np.double(v2)
                            ]
                        else:
                            v1, v2, v3, v4 = vals.split(',')
                            priors[parameter]['hyperparameters'] = [
                                np.double(v1),
                                np.double(v2),
                                np.double(v3),
                                np.double(v4)
                            ]
                        priors[parameter]['cvalue'] = 0.
        else:
            break
        if input_dict:
            if counter == n_allkeys - 1:
                break
    if not input_dict:
<<<<<<< HEAD
        return priors, n_transit, n_rv, numbering_transit.astype('int'), numbering_rv.astype('int'), n_params, starting_point
    else:
        return n_transit, n_rv, numbering_transit.astype('int'), numbering_rv.astype('int'), n_params
=======
        return priors, n_transit, n_rv, numbering_transit.astype(
            'int'), numbering_rv.astype('int'), n_params
    else:
        return n_transit, n_rv, numbering_transit.astype(
            'int'), numbering_rv.astype('int'), n_params

>>>>>>> b7995fc4

def get_phases(t, P, t0):
    """
    Given input times, a period (or posterior dist of periods)
    and time of transit center (or posterior), returns the
    phase at each time t.
    """
    if type(t) is not float:
        phase = ((t - np.median(t0)) / np.median(P)) % 1
        ii = np.where(phase >= 0.5)[0]
        phase[ii] = phase[ii] - 1.0
    else:
        phase = ((t - np.median(t0)) / np.median(P)) % 1
        if phase >= 0.5:
            phase = phase - 1.0
    return phase


def get_quantiles(dist, alpha=0.68, method='median'):
    """
    get_quantiles function
    DESCRIPTION
        This function returns, in the default case, the parameter median and the error%
        credibility around it. This assumes you give a non-ordered
        distribution of parameters.
    OUTPUTS
        Median of the parameter,upper credibility bound, lower credibility bound
    """
    ordered_dist = dist[np.argsort(dist)]
    param = 0.0
    # Define the number of samples from posterior
    nsamples = len(dist)
    nsamples_at_each_side = int(nsamples * (alpha / 2.) + 1)
    if (method == 'median'):
        med_idx = 0
        if (nsamples % 2 == 0.0):  # Number of points is even
            med_idx_up = int(nsamples / 2.) + 1
            med_idx_down = med_idx_up - 1
            param = (ordered_dist[med_idx_up] + ordered_dist[med_idx_down]) / 2.
            return param,ordered_dist[med_idx_up+nsamples_at_each_side],\
                   ordered_dist[med_idx_down-nsamples_at_each_side]
        else:
            med_idx = int(nsamples / 2.)
            param = ordered_dist[med_idx]
            return param,ordered_dist[med_idx+nsamples_at_each_side],\
                   ordered_dist[med_idx-nsamples_at_each_side]


def bin_data(x, y, n_bin):
    x_bins = []
    y_bins = []
    y_err_bins = []
    for i in range(0, len(x), n_bin):
        x_bins.append(np.median(x[i:i + n_bin - 1]))
        y_bins.append(np.median(y[i:i + n_bin - 1]))
        y_err_bins.append(
            np.sqrt(np.var(y[i:i + n_bin - 1])) /
            np.sqrt(len(y[i:i + n_bin - 1])))
    return np.array(x_bins), np.array(y_bins), np.array(y_err_bins)


def writepp(fout, posteriors, priors):
    if 'pu' in posteriors:
        pu = posteriors['pu']
        pl = posteriors['pl']
        Ar = (pu - pl) / (2. + pl + pu)

    fout.write('# {0:18} \t \t {1:12} \t \t {2:12} \t \t {3:12}\n'.format(
        'Parameter Name', 'Median', 'Upper 68 CI', 'Lower 68 CI'))
    for pname in posteriors['posterior_samples'].keys():
        if pname != 'unnamed' and pname != 'loglike':
            val, valup, valdown = get_quantiles(
                posteriors['posterior_samples'][pname])
            usigma = valup - val
            dsigma = val - valdown
            fout.write(
                '{0:18} \t \t {1:.10f} \t \t {2:.10f} \t \t {3:.10f}\n'.format(
                    pname, val, usigma, dsigma))
            if pname.split('_')[0] == 'r2':
                par, planet = pname.split('_')
                r1 = posteriors['posterior_samples']['r1_' + planet]
                r2 = posteriors['posterior_samples']['r2_' + planet]
                b, p = np.zeros(len(r1)), np.zeros(len(r1))
                for i in range(len(r1)):
                    if r1[i] > Ar:
                        b[i],p[i] = (1+pl)*(1. + (r1[i]-1.)/(1.-Ar)),\
                                    (1-r2[i])*pl + r2[i]*pu
                    else:
                        b[i],p[i] = (1. + pl) + np.sqrt(r1[i]/Ar)*r2[i]*(pu-pl),\
                                    pu + (pl-pu)*np.sqrt(r1[i]/Ar)*(1.-r2[i])
                val, valup, valdown = get_quantiles(p)
                usigma = valup - val
                dsigma = val - valdown
                fout.write(
                    '{0:18} \t \t {1:.10f} \t \t {2:.10f} \t \t {3:.10f}\n'.
                    format('p_' + planet, val, usigma, dsigma))
                val, valup, valdown = get_quantiles(b)
                usigma = valup - val
                dsigma = val - valdown
                fout.write(
                    '{0:18} \t \t {1:.10f} \t \t {2:.10f} \t \t {3:.10f}\n'.
                    format('b_' + planet, val, usigma, dsigma))
                # Calculate inclination:
                if 'ecosomega_' + planet in posteriors['posterior_samples']:
                    iplanet = planet[1:]
                    ecc = np.sqrt(
                        posteriors['posterior_samples']['ecosomega_p' +
                                                        str(iplanet)]**2 +
                        posteriors['posterior_samples']['esinomega_p' +
                                                        str(iplanet)]**2)
                    omega = np.arctan2(posteriors['posterior_samples']['esinomega_p'+str(iplanet)],\
                                   posteriors['posterior_samples']['ecosomega_p'+str(iplanet)])
                elif 'secosomega_' + planet in posteriors['posterior_samples']:
                    iplanet = planet[1:]
                    ecc = posteriors['posterior_samples']['secosomega_p' + str(
                        iplanet)]**2 + posteriors['posterior_samples'][
                            'sesinomega_p' + str(iplanet)]**2
                    omega = np.arctan2(posteriors['posterior_samples']['sesinomega_p'+str(iplanet)],\
                                       posteriors['posterior_samples']['secosomega_p'+str(iplanet)])
                elif 'ecc_' + planet in posteriors['posterior_samples']:
                    ecc = posteriors['posterior_samples']['ecc_' + planet]
                    omega = posteriors['posterior_samples'][
                        'omega_' + planet] * np.pi / 180.
                else:
                    ecc = 0.
                    omega = 90.
                ecc_factor = (1. + ecc * np.sin(omega)) / (1. - ecc**2)
                if 'rho' in posteriors['posterior_samples']:
                    G = 6.67408e-11
                    if 'P_' + planet in posteriors['posterior_samples']:
                        a = ((posteriors['posterior_samples']['rho'] * G *
                              ((posteriors['posterior_samples']['P_' + planet] *
                                24. * 3600.)**2)) / (3. * np.pi))**(1. / 3.)
                    else:
                        a = ((posteriors['posterior_samples']['rho'] * G *
                              ((priors['P_' + planet]['hyperparameters'] * 24. *
                                3600.)**2)) / (3. * np.pi))**(1. / 3.)
                else:
                    if 'a_' + planet in posteriors['posterior_samples']:
                        a = posteriors['posterior_samples']['a_' + planet]
                    else:
                        a = priors['a_' + planet]['hyperparameters']
                inc_inv_factor = (b / a) * ecc_factor
                inc = np.arccos(inc_inv_factor) * 180. / np.pi
                val, valup, valdown = get_quantiles(inc)
                usigma = valup - val
                dsigma = val - valdown
                fout.write(
                    '{0:18} \t \t {1:.10f} \t \t {2:.10f} \t \t {3:.10f}\n'.
                    format('inc_' + planet, val, usigma, dsigma))

            if pname.split('_')[0] == 'P':
                if 'rho' in posteriors['posterior_samples']:
                    par, planet = pname.split('_')
                    G = 6.67408e-11
                    if 'P_' + planet in posteriors['posterior_samples']:
                        a = ((posteriors['posterior_samples']['rho'] * G *
                              ((posteriors['posterior_samples']['P_' + planet] *
                                24. * 3600.)**2)) / (3. * np.pi))**(1. / 3.)
                    else:
                        a = ((posteriors['posterior_samples']['rho'] * G *
                              ((priors['P_' + planet]['hyperparameters'] * 24. *
                                3600.)**2)) / (3. * np.pi))**(1. / 3.)
                    val, valup, valdown = get_quantiles(a)
                    usigma = valup - val
                    dsigma = val - valdown
                    fout.write(
                        '{0:18} \t \t {1:.10f} \t \t {2:.10f} \t \t {3:.10f}\n'.
                        format('a_' + planet, val, usigma, dsigma))
            if pname.split('_')[0] == 'ecosomega':
                par, planet = pname.split('_')
                iplanet = planet[1:]
                ecc = np.sqrt(posteriors['posterior_samples']['ecosomega_p' +
                                                              str(iplanet)]**2 +
                              posteriors['posterior_samples']['esinomega_p' +
                                                              str(iplanet)]**2)
                omega = np.arctan2(posteriors['posterior_samples']['esinomega_p'+str(iplanet)],\
                                   posteriors['posterior_samples']['ecosomega_p'+str(iplanet)])*(180/np.pi)

                val, valup, valdown = get_quantiles(ecc)
                usigma = valup - val
                dsigma = val - valdown
                fout.write(
                    '{0:18} \t \t {1:.10f} \t \t {2:.10f} \t \t {3:.10f}\n'.
                    format('ecc_' + planet, val, usigma, dsigma))

                idx = np.where(omega > 0.)[0]
                val, valup, valdown = get_quantiles(omega[idx])
                usigma = valup - val
                dsigma = val - valdown
                fout.write(
                    '{0:18} \t \t {1:.10f} \t \t {2:.10f} \t \t {3:.10f}\n'.
                    format('omega_' + planet, val, usigma, dsigma))

            if pname.split('_')[0] == 'secosomega':
                par, planet = pname.split('_')
                iplanet = planet[1:]
                ecc = posteriors['posterior_samples']['secosomega_p' + str(
                    iplanet)]**2 + posteriors['posterior_samples'][
                        'sesinomega_p' + str(iplanet)]**2
                omega = np.arctan2(posteriors['posterior_samples']['sesinomega_p'+str(iplanet)],\
                                   posteriors['posterior_samples']['secosomega_p'+str(iplanet)])*(180/np.pi)

                val, valup, valdown = get_quantiles(ecc)
                usigma = valup - val
                dsigma = val - valdown
                fout.write(
                    '{0:18} \t \t {1:.10f} \t \t {2:.10f} \t \t {3:.10f}\n'.
                    format('ecc_' + planet, val, usigma, dsigma))

                idx = np.where(omega > 0.)[0]
                val, valup, valdown = get_quantiles(omega[idx])
                usigma = valup - val
                dsigma = val - valdown
                fout.write(
                    '{0:18} \t \t {1:.10f} \t \t {2:.10f} \t \t {3:.10f}\n'.
                    format('omega_' + planet, val, usigma, dsigma))
    fout.close()


from astropy.time import Time as APYTime


def convert_time(conv_string, t):
    input_t, output_t = conv_string.split('->')
    if input_t != output_t:
        tobj = APYTime(t, format='jd', scale=input_t)
        # print('new_t = tobj.'+output_t+'.jd')
        # exec('new_t = tobj.'+output_t+'.jd')
        if output_t == 'utc':
            return tobj.utc.jd
        else:
            return t
        # return new_t
    else:
        return t


def generate_priors(params, dists, hyperps):
    priors = {}
    for param, dist, hyperp in zip(params, dists, hyperps):
        priors[param] = {}
        priors[param]['distribution'], priors[param][
            'hyperparameters'] = dist, hyperp
    return priors


def read_AIJ_tbl(fname):
    """
    This function reads in an AstroAIJ table and returns a dictionary with all the parameters in numpy arrays.
    """
    fin = open(fname, 'r')
    firstime = True
    out_dict = {}
    while True:
        line = fin.readline()
        if line != '':
            vec = line.split()
            if firstime:
                out_dict['index'] = np.array([])
                for i in range(len(vec)):
                    out_dict[vec[i]] = np.array([])
                firstime = False
                parameter_vector = ['index'] + vec
            else:
                for i in range(len(vec)):
                    try:
                        out_dict[parameter_vector[i]] = np.append(
                            out_dict[parameter_vector[i]], np.double(vec[i]))
                    except:
                        out_dict[parameter_vector[i]] = np.append(
                            out_dict[parameter_vector[i]], np.nan)
        else:
            break
    return out_dict<|MERGE_RESOLUTION|>--- conflicted
+++ resolved
@@ -107,27 +107,13 @@
 except:
     has_astroquery = False
 
-<<<<<<< HEAD
 def get_all_TESS_data(object_name, radius = ".02 deg", get_PDC = True, get_all = False, get_lightcurves_only = True):
-    """ 
-    Given a planet name, this function returns a dictionary of times, fluxes and 
-    errors on fluxes in a juliet-friendly format for usage. The function does an 
-    astroquery to MAST using a default radius of .02 deg around the target name. If get_PDC is True, 
-    this function returns PDC fluxes. False returns SAP fluxes. If get_all is true, this function 
-    returns a dictionary that in addition to the times, fluxes and errors, returns other 
-=======
-
-def get_all_TESS_data(object_name,
-                      radius=".02 deg",
-                      get_PDC=True,
-                      get_all=False):
     """
     Given a planet name, this function returns a dictionary of times, fluxes and
     errors on fluxes in a juliet-friendly format for usage. The function does an
     astroquery to MAST using a default radius of .02 deg around the target name. If get_PDC is True,
     this function returns PDC fluxes. False returns SAP fluxes. If get_all is true, this function
     returns a dictionary that in addition to the times, fluxes and errors, returns other
->>>>>>> b7995fc4
     metadata.
     """
     if not has_astroquery:
@@ -251,26 +237,16 @@
 from scipy.stats import gamma, norm, beta, truncnorm, lognorm
 import numpy as np
 
-<<<<<<< HEAD
 # Prior transforms for nested samplers:
 def transform_uniform(x, hyperparameters):
     a, b = hyperparameters
     return a + (b-a)*x
 
-=======
-
-def transform_uniform(x, hyperparameters):
-    a, b = hyperparameters
-    return a + (b - a) * x
-
-
->>>>>>> b7995fc4
 def transform_loguniform(x, hyperparameters):
     a, b = hyperparameters
     la = np.log(a)
     lb = np.log(b)
     return np.exp(la + x * (lb - la))
-<<<<<<< HEAD
 
 def transform_normal(x, hyperparameters):
     mu, sigma = hyperparameters
@@ -279,54 +255,27 @@
 def transform_beta(x, hyperparameters):
     a, b = hyperparameters
     return beta.ppf(x, a, b)
-=======
-
-
-def transform_lognormal(x, hyperparameters):
-    mu, sigma = hyperparameters
-    return lognorm.ppf(x, s=sigma, loc=mu)
-
-
-def transform_normal(x, hyperparameters):
-    mu, sigma = hyperparameters
-    return norm.ppf(x, loc=mu, scale=sigma)
-
-
-def transform_beta(x, hyperparameters):
-    a, b = hyperparameters
-    return beta.ppf(x, a, b)
-
->>>>>>> b7995fc4
 
 def transform_exponential(x, hyperparameters):
     a = hyperparameters
     return gamma.ppf(x, a)
 
-<<<<<<< HEAD
-=======
-
->>>>>>> b7995fc4
 def transform_truncated_normal(x, hyperparameters):
     mu, sigma, a, b = hyperparameters
     ar, br = (a - mu) / sigma, (b - mu) / sigma
     return truncnorm.ppf(x, ar, br, loc=mu, scale=sigma)
-<<<<<<< HEAD
-=======
-
->>>>>>> b7995fc4
 
 def transform_modifiedjeffreys(x, hyperparameters):
     turn, hi = hyperparameters
     return turn * (np.exp((x + 1e-10) * np.log(hi / turn + 1)) - 1)
 
 
-<<<<<<< HEAD
 # Log-prior evaluations for MCMCs:
 def evaluate_uniform(x, hyperparameters):
     a, b = hyperparameters
     if x > a and x < b:
         return np.log(1./(b - a))
-    else: 
+    else:
         return -np.inf
 
 def evaluate_loguniform(x, hyperparameters):
@@ -369,9 +318,6 @@
         return -np.inf
 
 def input_error_catcher(t,y,yerr,datatype):
-=======
-def input_error_catcher(t, y, yerr, datatype):
->>>>>>> b7995fc4
     if datatype == 'lightcurve':
         dname = 'lc'
     else:
@@ -497,7 +443,6 @@
         if line != '':
             if line[0] != '#':
                 if not input_dict:
-<<<<<<< HEAD
                     prior_vector = line.split()
                     if len(prior_vector) == 3:
                         parameter, prior_name, vals = prior_vector
@@ -505,10 +450,6 @@
                     else:
                         parameter, prior_name, vals, sp = prior_vector
                         has_sp = True
-=======
-                    out = line.split()
-                    parameter, prior_name, vals = line.split()
->>>>>>> b7995fc4
                     parameter = parameter.split()[0]
                     # For retro-compatibility, if parameter is of the form sigma_w_rv_instrument change to
                     # sigma_w_instrument:
@@ -571,18 +512,9 @@
             if counter == n_allkeys - 1:
                 break
     if not input_dict:
-<<<<<<< HEAD
         return priors, n_transit, n_rv, numbering_transit.astype('int'), numbering_rv.astype('int'), n_params, starting_point
     else:
         return n_transit, n_rv, numbering_transit.astype('int'), numbering_rv.astype('int'), n_params
-=======
-        return priors, n_transit, n_rv, numbering_transit.astype(
-            'int'), numbering_rv.astype('int'), n_params
-    else:
-        return n_transit, n_rv, numbering_transit.astype(
-            'int'), numbering_rv.astype('int'), n_params
-
->>>>>>> b7995fc4
 
 def get_phases(t, P, t0):
     """
